--- conflicted
+++ resolved
@@ -1113,11 +1113,7 @@
       // despite the fact that it's not always the right value.
       const expectedTarget = this.serializer.toTarget(
         new QueryData(
-<<<<<<< HEAD
           this.parseQuery(expected.query).toTarget(),
-=======
-          this.parseQuery(expected.query).toTargetQuery(),
->>>>>>> cc77b72f
           targetId,
           QueryPurpose.Listen,
           ARBITRARY_SEQUENCE_NUMBER,
