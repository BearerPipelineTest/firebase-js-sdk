/**
 * @license
 * Copyright 2017 Google LLC
 *
 * Licensed under the Apache License, Version 2.0 (the "License");
 * you may not use this file except in compliance with the License.
 * You may obtain a copy of the License at
 *
 *   http://www.apache.org/licenses/LICENSE-2.0
 *
 * Unless required by applicable law or agreed to in writing, software
 * distributed under the License is distributed on an "AS IS" BASIS,
 * WITHOUT WARRANTIES OR CONDITIONS OF ANY KIND, either express or implied.
 * See the License for the specific language governing permissions and
 * limitations under the License.
 */

import { expect } from 'chai';
import { EmptyCredentialsProvider } from '../../../src/api/credentials';
import { User } from '../../../src/auth/user';
import { ComponentConfiguration } from '../../../src/core/component_provider';
import { DatabaseInfo } from '../../../src/core/database_info';
import {
  EventManager,
  Observer,
  QueryListener
} from '../../../src/core/event_manager';
import { Query } from '../../../src/core/query';
import { SnapshotVersion } from '../../../src/core/snapshot_version';
import { SyncEngine } from '../../../src/core/sync_engine';
import { TargetId } from '../../../src/core/types';
import {
  ChangeType,
  DocumentViewChange
} from '../../../src/core/view_snapshot';
import {
  DbPrimaryClient,
  DbPrimaryClientKey,
  SCHEMA_VERSION,
  SchemaConverter
} from '../../../src/local/indexeddb_schema';
import { LocalStore } from '../../../src/local/local_store';
import {
  ClientId,
  SharedClientState
} from '../../../src/local/shared_client_state';
import { SimpleDb } from '../../../src/local/simple_db';
import { TargetData, TargetPurpose } from '../../../src/local/target_data';
import { DocumentOptions } from '../../../src/model/document';
import { DocumentKey } from '../../../src/model/document_key';
import { JsonObject } from '../../../src/model/object_value';
import { Mutation } from '../../../src/model/mutation';
import * as api from '../../../src/protos/firestore_proto_api';
import { Datastore, newDatastore } from '../../../src/remote/datastore';
import { ExistenceFilter } from '../../../src/remote/existence_filter';
import { RemoteStore } from '../../../src/remote/remote_store';
import { mapCodeFromRpcCode } from '../../../src/remote/rpc_error';
import {
  JsonProtoSerializer,
  toMutation,
  toTarget,
  toVersion
} from '../../../src/remote/serializer';
import {
  DocumentWatchChange,
  ExistenceFilterChange,
  WatchChange,
  WatchTargetChange,
  WatchTargetChangeState
} from '../../../src/remote/watch_change';
import { debugAssert, fail } from '../../../src/util/assert';
import { AsyncQueue, TimerId } from '../../../src/util/async_queue';
import { FirestoreError } from '../../../src/util/error';
import { primitiveComparator } from '../../../src/util/misc';
import { forEach, objectSize } from '../../../src/util/obj';
import { ObjectMap } from '../../../src/util/obj_map';
import { Deferred, sequence } from '../../../src/util/promise';
import {
  byteStringFromString,
  deletedDoc,
  deleteMutation,
  doc,
  filter,
  key,
  orderBy,
  patchMutation,
  path,
  setMutation,
  stringFromBase64String,
  TestSnapshotVersion,
  validateFirestoreError,
  version
} from '../../util/helpers';
import { encodeWatchChange } from '../../util/spec_test_helpers';
import {
  clearTestPersistence,
  INDEXEDDB_TEST_DATABASE_NAME,
  TEST_DATABASE_ID,
  TEST_PERSISTENCE_KEY,
  TEST_SERIALIZER
} from '../local/persistence_test_helpers';
import { MULTI_CLIENT_TAG } from './describe_spec';
import { ByteString } from '../../../src/util/byte_string';
import { SortedSet } from '../../../src/util/sorted_set';
import { ActiveTargetMap, ActiveTargetSpec } from './spec_builder';
import { LruParams } from '../../../src/local/lru_garbage_collector';
import { PersistenceSettings } from '../../../src/core/firestore_client';
import {
  EventAggregator,
  MockConnection,
  MockIndexedDbComponentProvider,
  MockIndexedDbPersistence,
  MockMemoryComponentProvider,
  MockMemoryPersistence,
  QueryEvent,
  SharedWriteTracker
} from './spec_test_components';
import { IndexedDbPersistence } from '../../../src/local/indexeddb_persistence';
<<<<<<< HEAD
import { BundleReader } from '../../../src/util/bundle_reader';
import { LoadBundleTaskImpl } from '../../../src/core/bundle';
=======
import { encodeBase64 } from '../../../src/platform/base64';
import {
  FakeDocument,
  SharedFakeWebStorage,
  testWindow
} from '../../util/test_platform';
>>>>>>> 2e73801a

const ARBITRARY_SEQUENCE_NUMBER = 2;

export function parseQuery(querySpec: string | SpecQuery): Query {
  if (typeof querySpec === 'string') {
    return Query.atPath(path(querySpec));
  } else {
    let query = new Query(path(querySpec.path), querySpec.collectionGroup);
    if (querySpec.limit) {
      query =
        querySpec.limitType === 'LimitToFirst'
          ? query.withLimitToFirst(querySpec.limit)
          : query.withLimitToLast(querySpec.limit);
    }
    if (querySpec.filters) {
      querySpec.filters.forEach(([field, op, value]) => {
        query = query.addFilter(filter(field, op, value));
      });
    }
    if (querySpec.orderBys) {
      querySpec.orderBys.forEach(([filter, direction]) => {
        query = query.addOrderBy(orderBy(filter, direction));
      });
    }
    return query;
  }
}

abstract class TestRunner {
  protected queue: AsyncQueue;

  // Initialized asynchronously via start().
  private connection!: MockConnection;
  private eventManager!: EventManager;
  private syncEngine!: SyncEngine;

  private eventList: QueryEvent[] = [];
  private acknowledgedDocs: string[];
  private rejectedDocs: string[];
  private snapshotsInSyncListeners: Array<Observer<void>>;
  private snapshotsInSyncEvents = 0;

  protected document = new FakeDocument();
  private queryListeners = new ObjectMap<Query, QueryListener>(
    q => q.canonicalId(),
    (l, r) => l.isEqual(r)
  );

  private expectedActiveLimboDocs: DocumentKey[];
  private expectedEnqueuedLimboDocs: DocumentKey[];
  private expectedActiveTargets: Map<TargetId, ActiveTargetSpec>;

  private networkEnabled = true;

  // Initialized asynchronously via start().
  private datastore!: Datastore;
  private localStore!: LocalStore;
  private remoteStore!: RemoteStore;
  private persistence!: MockMemoryPersistence | MockIndexedDbPersistence;
  protected sharedClientState!: SharedClientState;

  private useGarbageCollection: boolean;
  private numClients: number;
  private maxConcurrentLimboResolutions?: number;
  private databaseInfo: DatabaseInfo;

  protected user = User.UNAUTHENTICATED;
  protected clientId: ClientId;

  private started = false;
  private serializer: JsonProtoSerializer;

  constructor(
    private sharedWrites: SharedWriteTracker,
    private persistenceSettings: PersistenceSettings,
    clientIndex: number,
    config: SpecConfig
  ) {
    this.clientId = `client${clientIndex}`;
    this.databaseInfo = new DatabaseInfo(
      TEST_DATABASE_ID,
      TEST_PERSISTENCE_KEY,
      'host',
      /*ssl=*/ false,
      /*forceLongPolling=*/ false
    );

    // TODO(mrschmidt): During client startup in `firestore_client`, we block
    // the AsyncQueue from executing any operation. We should mimic this in the
    // setup of the spec tests.
    this.queue = new AsyncQueue();
    this.queue.skipDelaysForTimerId(TimerId.ListenStreamConnectionBackoff);

    this.serializer = new JsonProtoSerializer(
      this.databaseInfo.databaseId,
      /* useProto3Json= */ true
    );

    this.useGarbageCollection = config.useGarbageCollection;
    this.numClients = config.numClients;
    this.maxConcurrentLimboResolutions = config.maxConcurrentLimboResolutions;
    this.expectedActiveLimboDocs = [];
    this.expectedEnqueuedLimboDocs = [];
    this.expectedActiveTargets = new Map<TargetId, ActiveTargetSpec>();
    this.acknowledgedDocs = [];
    this.rejectedDocs = [];
    this.snapshotsInSyncListeners = [];
  }

  async start(): Promise<void> {
    this.connection = new MockConnection(this.queue);
    this.datastore = newDatastore(
      this.connection,
      new EmptyCredentialsProvider(),
      this.serializer
    );

    const componentProvider = await this.initializeComponentProvider(
      {
        asyncQueue: this.queue,
        databaseInfo: this.databaseInfo,
        datastore: this.datastore,
        clientId: this.clientId,
        initialUser: this.user,
        maxConcurrentLimboResolutions:
          this.maxConcurrentLimboResolutions ?? Number.MAX_SAFE_INTEGER,
        persistenceSettings: this.persistenceSettings
      },
      this.useGarbageCollection
    );

    this.sharedClientState = componentProvider.sharedClientState;
    this.persistence = componentProvider.persistence;
    this.localStore = componentProvider.localStore;
    this.remoteStore = componentProvider.remoteStore;
    this.syncEngine = componentProvider.syncEngine;
    this.eventManager = componentProvider.eventManager;

    await this.persistence.setDatabaseDeletedListener(async () => {
      await this.shutdown();
    });

    this.started = true;
  }

  protected abstract initializeComponentProvider(
    configuration: ComponentConfiguration,
    gcEnabled: boolean
  ): Promise<MockIndexedDbComponentProvider | MockMemoryComponentProvider>;

  get isPrimaryClient(): boolean {
    return this.syncEngine.isPrimaryClient;
  }

  async shutdown(): Promise<void> {
    await this.queue.enqueueAndInitiateShutdown(async () => {
      if (this.started) {
        await this.doShutdown();
      }
    });
  }

  /** Runs a single SpecStep on this runner. */
  async run(step: SpecStep): Promise<void> {
    await this.doStep(step);
    await this.queue.drain();
    this.validateExpectedSnapshotEvents(step.expectedSnapshotEvents!);
    await this.validateExpectedState(step.expectedState!);
    this.validateSnapshotsInSyncEvents(step.expectedSnapshotsInSyncEvents);
    this.eventList = [];
    this.rejectedDocs = [];
    this.acknowledgedDocs = [];
  }

  private doStep(step: SpecStep): Promise<void> {
    if ('userListen' in step) {
      return this.doListen(step.userListen!);
    } else if ('userUnlisten' in step) {
      return this.doUnlisten(step.userUnlisten!);
    } else if ('userSet' in step) {
      return this.doSet(step.userSet!);
    } else if ('userPatch' in step) {
      return this.doPatch(step.userPatch!);
    } else if ('userDelete' in step) {
      return this.doDelete(step.userDelete!);
    } else if ('addSnapshotsInSyncListener' in step) {
      return this.doAddSnapshotsInSyncListener();
    } else if ('removeSnapshotsInSyncListener' in step) {
      return this.doRemoveSnapshotsInSyncListener();
    } else if ('loadBundle' in step) {
      return this.doLoadBundle(step.loadBundle!);
    } else if ('watchAck' in step) {
      return this.doWatchAck(step.watchAck!);
    } else if ('watchCurrent' in step) {
      return this.doWatchCurrent(step.watchCurrent!);
    } else if ('watchRemove' in step) {
      return this.doWatchRemove(step.watchRemove!);
    } else if ('watchEntity' in step) {
      return this.doWatchEntity(step.watchEntity!);
    } else if ('watchFilter' in step) {
      return this.doWatchFilter(step.watchFilter!);
    } else if ('watchSnapshot' in step) {
      return this.doWatchSnapshot(step.watchSnapshot!);
    } else if ('watchReset' in step) {
      return this.doWatchReset(step.watchReset!);
    } else if ('watchStreamClose' in step) {
      return this.doWatchStreamClose(step.watchStreamClose!);
    } else if ('writeAck' in step) {
      return this.doWriteAck(step.writeAck!);
    } else if ('failWrite' in step) {
      return this.doFailWrite(step.failWrite!);
    } else if ('runTimer' in step) {
      return this.doRunTimer(step.runTimer!);
    } else if ('drainQueue' in step) {
      return this.doDrainQueue();
    } else if ('enableNetwork' in step) {
      return step.enableNetwork!
        ? this.doEnableNetwork()
        : this.doDisableNetwork();
    } else if ('clearPersistence' in step) {
      return this.doClearPersistence();
    } else if ('restart' in step) {
      return this.doRestart();
    } else if ('shutdown' in step) {
      return this.doShutdown();
    } else if ('applyClientState' in step) {
      // PORTING NOTE: Only used by web multi-tab tests.
      return this.doApplyClientState(step.applyClientState!);
    } else if ('changeUser' in step) {
      return this.doChangeUser(step.changeUser!);
    } else if ('failDatabase' in step) {
      return step.failDatabase
        ? this.doFailDatabase(step.failDatabase!)
        : this.doRecoverDatabase();
    } else {
      return fail('Unknown step: ' + JSON.stringify(step));
    }
  }

  private async doListen(listenSpec: SpecUserListen): Promise<void> {
    let targetFailed = false;

    const querySpec = listenSpec[1];
    const query = parseQuery(querySpec);
    const aggregator = new EventAggregator(query, e => {
      if (e.error) {
        targetFailed = true;
      }
      this.pushEvent(e);
    });
    // TODO(dimond): Allow customizing listen options in spec tests
    const options = {
      includeMetadataChanges: true,
      waitForSyncWhenOnline: false
    };
    const queryListener = new QueryListener(query, aggregator, options);
    this.queryListeners.set(query, queryListener);

    await this.queue.enqueue(() => this.eventManager.listen(queryListener));

    if (targetFailed) {
      expect(this.persistence.injectFailures).contains('Allocate target');
    } else {
      // Skip the backoff that may have been triggered by a previous call to
      // `watchStreamCloses()`.
      if (
        this.queue.containsDelayedOperation(
          TimerId.ListenStreamConnectionBackoff
        )
      ) {
        await this.queue.runAllDelayedOperationsUntil(
          TimerId.ListenStreamConnectionBackoff
        );
      }

      if (this.isPrimaryClient && this.networkEnabled) {
        // Open should always have happened after a listen
        await this.connection.waitForWatchOpen();
      }
    }
  }

  private async doUnlisten(listenSpec: SpecUserUnlisten): Promise<void> {
    // TODO(dimond): make sure correct target IDs are assigned
    // let targetId = listenSpec[0];
    const querySpec = listenSpec[1];
    const query = parseQuery(querySpec);
    const eventEmitter = this.queryListeners.get(query);
    debugAssert(!!eventEmitter, 'There must be a query to unlisten too!');
    this.queryListeners.delete(query);
    await this.queue.enqueue(() => this.eventManager.unlisten(eventEmitter!));
  }

  private doSet(setSpec: SpecUserSet): Promise<void> {
    return this.doMutations([setMutation(setSpec[0], setSpec[1])]);
  }

  private doPatch(patchSpec: SpecUserPatch): Promise<void> {
    return this.doMutations([patchMutation(patchSpec[0], patchSpec[1])]);
  }

  private doDelete(deleteSpec: SpecUserDelete): Promise<void> {
    const key: string = deleteSpec;
    return this.doMutations([deleteMutation(key)]);
  }

  private doAddSnapshotsInSyncListener(): Promise<void> {
    const observer = {
      next: () => {
        this.snapshotsInSyncEvents += 1;
      },
      error: () => {}
    };
    this.snapshotsInSyncListeners.push(observer);
    this.eventManager.addSnapshotsInSyncListener(observer);
    return Promise.resolve();
  }

  private doRemoveSnapshotsInSyncListener(): Promise<void> {
    const removeObs = this.snapshotsInSyncListeners.pop();
    if (removeObs) {
      this.eventManager.removeSnapshotsInSyncListener(removeObs);
    } else {
      throw new Error('There must be a listener to unlisten to');
    }
    return Promise.resolve();
  }

  private async doLoadBundle(bundle: string): Promise<void> {
    const reader = new BundleReader(new TextEncoder().encode(bundle));
    const task = new LoadBundleTaskImpl();
    this.queue.enqueueAndForget(() => {
      return this.syncEngine.loadBundle(reader, task);
    });

    await task;
  }

  private doMutations(mutations: Mutation[]): Promise<void> {
    const documentKeys = mutations.map(val => val.key.path.toString());
    const syncEngineCallback = new Deferred<void>();
    syncEngineCallback.promise.then(
      () => this.acknowledgedDocs.push(...documentKeys),
      () => this.rejectedDocs.push(...documentKeys)
    );

    if (
      this.persistence.injectFailures.indexOf('Locally write mutations') === -1
    ) {
      this.sharedWrites.push(mutations);
    }

    return this.queue.enqueue(() => {
      return this.syncEngine.write(mutations, syncEngineCallback);
    });
  }

  private doWatchAck(ackedTargets: SpecWatchAck): Promise<void> {
    const change = new WatchTargetChange(
      WatchTargetChangeState.Added,
      ackedTargets
    );
    return this.doWatchEvent(change);
  }

  private doWatchCurrent(currentTargets: SpecWatchCurrent): Promise<void> {
    const targets = currentTargets[0];
    const resumeToken = byteStringFromString(currentTargets[1]);
    const change = new WatchTargetChange(
      WatchTargetChangeState.Current,
      targets,
      resumeToken
    );
    return this.doWatchEvent(change);
  }

  private doWatchReset(targetIds: SpecWatchReset): Promise<void> {
    const change = new WatchTargetChange(
      WatchTargetChangeState.Reset,
      targetIds
    );
    return this.doWatchEvent(change);
  }

  private doWatchRemove(removed: SpecWatchRemove): Promise<void> {
    const cause =
      removed.cause &&
      new FirestoreError(
        mapCodeFromRpcCode(removed.cause.code),
        removed.cause.message
      );
    const change = new WatchTargetChange(
      WatchTargetChangeState.Removed,
      removed.targetIds,
      ByteString.EMPTY_BYTE_STRING,
      cause || null
    );
    if (cause) {
      // Make sure that the target is active and can be removed.
      // Technically removing an unknown target is valid (e.g. it could race
      // with a server-side removal), but we want to pay extra careful
      // attention in tests that we only remove targets we listened too.
      removed.targetIds.forEach(targetId => {
        expect(
          this.connection.activeTargets[targetId],
          'Removing a non-active target'
        ).to.exist;
        delete this.connection.activeTargets[targetId];
      });
    }
    return this.doWatchEvent(change);
  }

  private doWatchEntity(watchEntity: SpecWatchEntity): Promise<void> {
    if (watchEntity.docs) {
      debugAssert(
        !watchEntity.doc,
        'Exactly one of `doc` or `docs` needs to be set'
      );
      return sequence(watchEntity.docs, (specDocument: SpecDocument) => {
        return this.doWatchEntity({
          doc: specDocument,
          targets: watchEntity.targets,
          removedTargets: watchEntity.removedTargets
        });
      });
    } else if (watchEntity.doc) {
      const document = watchEntity.doc.value
        ? doc(
            watchEntity.doc.key,
            watchEntity.doc.version,
            watchEntity.doc.value,
            watchEntity.doc.options
          )
        : deletedDoc(watchEntity.doc.key, watchEntity.doc.version);
      const change = new DocumentWatchChange(
        watchEntity.targets || [],
        watchEntity.removedTargets || [],
        document.key,
        document
      );
      return this.doWatchEvent(change);
    } else if (watchEntity.key) {
      const documentKey = key(watchEntity.key);
      const change = new DocumentWatchChange(
        watchEntity.targets || [],
        watchEntity.removedTargets || [],
        documentKey,
        null
      );
      return this.doWatchEvent(change);
    } else {
      return fail('Either doc or docs must be set');
    }
  }

  private doWatchFilter(watchFilter: SpecWatchFilter): Promise<void> {
    const targetIds: TargetId[] = watchFilter[0];
    debugAssert(
      targetIds.length === 1,
      'ExistenceFilters currently support exactly one target only.'
    );
    const keys = watchFilter.slice(1);
    const filter = new ExistenceFilter(keys.length);
    const change = new ExistenceFilterChange(targetIds[0], filter);
    return this.doWatchEvent(change);
  }

  private doWatchSnapshot(watchSnapshot: SpecWatchSnapshot): Promise<void> {
    // The client will only respond to watchSnapshots if they are on a target
    // change with an empty set of target IDs. So we should be sure to send a
    // separate event.
    const protoJSON: api.ListenResponse = {
      targetChange: {
        readTime: toVersion(this.serializer, version(watchSnapshot.version)),
        // Convert to base64 string so it can later be parsed into ByteString.
        resumeToken: encodeBase64(watchSnapshot.resumeToken || ''),
        targetIds: watchSnapshot.targetIds
      }
    };
    this.connection.watchStream!.callOnMessage(protoJSON);

    // Put a no-op in the queue so that we know when any outstanding RemoteStore
    // writes on the network are complete.
    return this.queue.enqueue(async () => {});
  }

  private async doWatchEvent(watchChange: WatchChange): Promise<void> {
    const protoJSON = encodeWatchChange(watchChange);
    this.connection.watchStream!.callOnMessage(protoJSON);

    // Put a no-op in the queue so that we know when any outstanding RemoteStore
    // writes on the network are complete.
    return this.queue.enqueue(async () => {});
  }

  private async doWatchStreamClose(spec: SpecWatchStreamClose): Promise<void> {
    this.connection.failWatchStream(
      new FirestoreError(
        mapCodeFromRpcCode(spec.error.code),
        spec.error.message
      )
    );
    // The watch stream should re-open if we have active listeners.
    if (spec.runBackoffTimer && !this.queryListeners.isEmpty()) {
      await this.queue.runAllDelayedOperationsUntil(
        TimerId.ListenStreamConnectionBackoff
      );
      await this.connection.waitForWatchOpen();
    }
  }

  /** Validates that a write was sent and matches the expected write. */
  private validateNextWriteRequest(mutations: Mutation[]): Promise<void> {
    // Make sure this write was sent on the wire and it matches the expected
    // write.
    return this.connection.waitForWriteRequest().then(request => {
      const writes = request.writes!;
      expect(writes.length).to.equal(mutations.length);
      for (let i = 0; i < writes.length; ++i) {
        expect(writes[i]).to.deep.equal(
          toMutation(this.serializer, mutations[i])
        );
      }
    });
  }

  private doWriteAck(writeAck: SpecWriteAck): Promise<void> {
    const updateTime = toVersion(this.serializer, version(writeAck.version));
    const nextMutation = writeAck.keepInQueue
      ? this.sharedWrites.peek()
      : this.sharedWrites.shift();
    return this.validateNextWriteRequest(nextMutation).then(() => {
      this.connection.ackWrite(updateTime, [{ updateTime }]);
    });
  }

  private async doFailWrite(writeFailure: SpecWriteFailure): Promise<void> {
    const specError: SpecError = writeFailure.error;
    const error = new FirestoreError(
      mapCodeFromRpcCode(specError.code),
      specError.message
    );
    const nextMutation = writeFailure.keepInQueue
      ? this.sharedWrites.peek()
      : this.sharedWrites.shift();
    return this.validateNextWriteRequest(nextMutation).then(() => {
      this.connection.failWrite(error);
    });
  }

  private async doRunTimer(timer: string): Promise<void> {
    // We assume the timer string is a valid TimerID enum value, but if it's
    // not, then there won't be a matching item on the queue and
    // runDelayedOperationsEarly() will throw.
    const timerId = timer as TimerId;
    await this.queue.runAllDelayedOperationsUntil(timerId);
  }

  private async doDisableNetwork(): Promise<void> {
    this.networkEnabled = false;
    // Make sure to execute all writes that are currently queued. This allows us
    // to assert on the total number of requests sent before shutdown.
    await this.remoteStore.fillWritePipeline();
    await this.syncEngine.disableNetwork();
  }

  private async doDrainQueue(): Promise<void> {
    await this.queue.drain();
  }

  private async doEnableNetwork(): Promise<void> {
    this.networkEnabled = true;
    await this.syncEngine.enableNetwork();
  }

  private async doShutdown(): Promise<void> {
    await this.remoteStore.shutdown();
    await this.sharedClientState.shutdown();
    // We don't delete the persisted data here since multi-clients may still
    // be accessing it. Instead, we manually remove it at the end of the
    // test run.
    await this.persistence.shutdown();
    this.started = false;
  }

  private async doClearPersistence(): Promise<void> {
    await clearTestPersistence();
  }

  private async doRestart(): Promise<void> {
    // Reinitialize everything.
    await this.doShutdown();

    // We have to schedule the starts, otherwise we could end up with
    // interleaved events.
    await this.queue.enqueue(() => this.start());
  }

  private async doApplyClientState(state: SpecClientState): Promise<void> {
    if (state.visibility) {
      this.document.raiseVisibilityEvent(state.visibility!);
    }

    if (state.primary) {
      await clearCurrentPrimaryLease();
      await this.queue.runAllDelayedOperationsUntil(
        TimerId.ClientMetadataRefresh
      );
    }

    return Promise.resolve();
  }

  private async doChangeUser(user: string | null): Promise<void> {
    this.user = new User(user);
    // We don't block on `handleCredentialChange` as it may not get executed
    // during an IndexedDb failure. Non-recovery tests will pick up the user
    // change when the AsyncQueue is drained.
    this.queue.enqueueRetryable(() =>
      this.remoteStore.handleCredentialChange(new User(user))
    );
  }

  private async doFailDatabase(
    failActions: PersistenceAction[]
  ): Promise<void> {
    this.persistence.injectFailures = failActions;
  }

  private async doRecoverDatabase(): Promise<void> {
    this.persistence.injectFailures = [];
  }

  private validateExpectedSnapshotEvents(
    expectedEvents: SnapshotEvent[]
  ): void {
    if (expectedEvents) {
      expect(this.eventList.length).to.equal(
        expectedEvents.length,
        'Number of expected and actual events mismatch'
      );
      const actualEventsSorted = this.eventList.sort((a, b) =>
        primitiveComparator(a.query.canonicalId(), b.query.canonicalId())
      );
      const expectedEventsSorted = expectedEvents.sort((a, b) =>
        primitiveComparator(
          parseQuery(a.query).canonicalId(),
          parseQuery(b.query).canonicalId()
        )
      );
      for (let i = 0; i < expectedEventsSorted.length; i++) {
        const actual = actualEventsSorted[i];
        const expected = expectedEventsSorted[i];
        this.validateWatchExpectation(expected, actual);
      }
    } else {
      expect(this.eventList.length).to.equal(
        0,
        'Unexpected events: ' + JSON.stringify(this.eventList)
      );
    }
  }

  private async validateExpectedState(
    expectedState: StateExpectation
  ): Promise<void> {
    if (expectedState) {
      if ('numOutstandingWrites' in expectedState) {
        expect(this.remoteStore.outstandingWrites()).to.equal(
          expectedState.numOutstandingWrites
        );
      }
      if ('numActiveClients' in expectedState) {
        debugAssert(
          this.persistence instanceof IndexedDbPersistence,
          'numActiveClients() requires IndexedDbPersistence'
        );
        const activeClients = await this.persistence.getActiveClients();
        expect(activeClients.length).to.equal(expectedState.numActiveClients);
      }
      if ('writeStreamRequestCount' in expectedState) {
        expect(this.connection.writeStreamRequestCount).to.equal(
          expectedState.writeStreamRequestCount
        );
      }
      if ('watchStreamRequestCount' in expectedState) {
        expect(this.connection.watchStreamRequestCount).to.equal(
          expectedState.watchStreamRequestCount
        );
      }
      if ('activeLimboDocs' in expectedState) {
        this.expectedActiveLimboDocs = expectedState.activeLimboDocs!.map(key);
      }
      if ('enqueuedLimboDocs' in expectedState) {
        this.expectedEnqueuedLimboDocs = expectedState.enqueuedLimboDocs!.map(
          key
        );
      }
      if ('activeTargets' in expectedState) {
        this.expectedActiveTargets.clear();
        forEach(expectedState.activeTargets!, (key, value) => {
          this.expectedActiveTargets.set(Number(key), value);
        });
      }
      if ('isPrimary' in expectedState) {
        expect(this.isPrimaryClient).to.eq(
          expectedState.isPrimary!,
          'isPrimary'
        );
      }
      if ('isShutdown' in expectedState) {
        expect(this.started).to.equal(!expectedState.isShutdown);
      }
    }

    if (expectedState && expectedState.userCallbacks) {
      expect(this.acknowledgedDocs).to.have.members(
        expectedState.userCallbacks.acknowledgedDocs
      );
      expect(this.rejectedDocs).to.have.members(
        expectedState.userCallbacks.rejectedDocs
      );
    } else {
      expect(this.acknowledgedDocs).to.be.empty;
      expect(this.rejectedDocs).to.be.empty;
    }

    if (this.numClients === 1) {
      expect(this.isPrimaryClient).to.eq(true, 'isPrimary');
    }

    // Clients don't reset their limbo docs on shutdown, so any validation will
    // likely fail.
    if (this.started) {
      // Always validate that the expected limbo docs match the actual limbo
      // docs
      this.validateActiveLimboDocs();
      this.validateEnqueuedLimboDocs();
      // Always validate that the expected active targets match the actual
      // active targets
      await this.validateActiveTargets();
    }
  }

  private validateSnapshotsInSyncEvents(
    expectedCount: number | undefined
  ): void {
    expect(this.snapshotsInSyncEvents).to.eq(expectedCount || 0);
    this.snapshotsInSyncEvents = 0;
  }

  private validateActiveLimboDocs(): void {
    let actualLimboDocs = this.syncEngine.activeLimboDocumentResolutions();

    if (this.connection.isWatchOpen) {
      // Validate that each active limbo doc has an expected active target
      actualLimboDocs.forEach((key, targetId) => {
        const targetIds = new Array(this.expectedActiveTargets.keys()).map(
          n => '' + n
        );
        expect(this.expectedActiveTargets.has(targetId)).to.equal(
          true,
          `Found limbo doc ${key.toString()}, but its target ID ${targetId} ` +
            `was not in the set of expected active target IDs ` +
            `(${targetIds.join(', ')})`
        );
      });
    }

    for (const expectedLimboDoc of this.expectedActiveLimboDocs) {
      expect(actualLimboDocs.get(expectedLimboDoc)).to.not.equal(
        null,
        'Expected doc to be in limbo, but was not: ' +
          expectedLimboDoc.toString()
      );
      actualLimboDocs = actualLimboDocs.remove(expectedLimboDoc);
    }
    expect(actualLimboDocs.size).to.equal(
      0,
      'Unexpected active docs in limbo: ' + actualLimboDocs.toString()
    );
  }

  private validateEnqueuedLimboDocs(): void {
    let actualLimboDocs = new SortedSet<DocumentKey>(DocumentKey.comparator);
    this.syncEngine.enqueuedLimboDocumentResolutions().forEach(key => {
      actualLimboDocs = actualLimboDocs.add(key);
    });
    let expectedLimboDocs = new SortedSet<DocumentKey>(DocumentKey.comparator);
    this.expectedEnqueuedLimboDocs.forEach(key => {
      expectedLimboDocs = expectedLimboDocs.add(key);
    });
    actualLimboDocs.forEach(key => {
      expect(expectedLimboDocs.has(key)).to.equal(
        true,
        `Found enqueued limbo doc ${key.toString()}, but it was not in ` +
          `the set of expected enqueued limbo documents ` +
          `(${expectedLimboDocs.toString()})`
      );
    });
    expectedLimboDocs.forEach(key => {
      expect(actualLimboDocs.has(key)).to.equal(
        true,
        `Expected doc ${key.toString()} to be enqueued for limbo resolution, ` +
          `but it was not in the queue (${actualLimboDocs.toString()})`
      );
    });
  }

  private async validateActiveTargets(): Promise<void> {
    if (!this.isPrimaryClient || !this.networkEnabled) {
      expect(this.connection.activeTargets).to.be.empty;
      return;
    }

    // In multi-tab mode, we cannot rely on the `waitForWatchOpen` call in
    // `doUserListen` since primary tabs may execute queries from other tabs
    // without any direct user interaction.

    // TODO(mrschmidt): Refactor so this is only executed after primary tab
    // change
    if (this.expectedActiveTargets.size > 0) {
      await this.connection.waitForWatchOpen();
      await this.queue.drain();
    }

    const actualTargets = { ...this.connection.activeTargets };
    this.expectedActiveTargets.forEach((expected, targetId) => {
      expect(actualTargets[targetId]).to.not.equal(
        undefined,
        'Expected active target not found: ' + JSON.stringify(expected)
      );
      const actualTarget = actualTargets[targetId];

      // TODO(mcg): populate the purpose of the target once it's possible to
      // encode that in the spec tests. For now, hard-code that it's a listen
      // despite the fact that it's not always the right value.
      const expectedTarget = toTarget(
        this.serializer,
        new TargetData(
          parseQuery(expected.queries[0]).toTarget(),
          targetId,
          TargetPurpose.Listen,
          ARBITRARY_SEQUENCE_NUMBER,
          SnapshotVersion.min(),
          SnapshotVersion.min(),
          byteStringFromString(expected.resumeToken)
        )
      );
      expect(actualTarget.query).to.deep.equal(expectedTarget.query);
      expect(actualTarget.targetId).to.equal(expectedTarget.targetId);
      expect(actualTarget.readTime).to.equal(expectedTarget.readTime);
      expect(actualTarget.resumeToken).to.equal(
        expectedTarget.resumeToken,
        `ResumeToken does not match - expected:
         ${stringFromBase64String(
           expectedTarget.resumeToken
         )}, actual: ${stringFromBase64String(actualTarget.resumeToken)}`
      );
      delete actualTargets[targetId];
    });
    expect(objectSize(actualTargets)).to.equal(
      0,
      'Unexpected active targets: ' + JSON.stringify(actualTargets)
    );
  }

  private validateWatchExpectation(
    expected: SnapshotEvent,
    actual: QueryEvent
  ): void {
    const expectedQuery = parseQuery(expected.query);
    expect(actual.query).to.deep.equal(expectedQuery);
    if (expected.errorCode) {
      validateFirestoreError(
        mapCodeFromRpcCode(expected.errorCode),
        actual.error!
      );
    } else {
      const expectedChanges: DocumentViewChange[] = [];
      if (expected.removed) {
        expected.removed.forEach(change => {
          expectedChanges.push(this.parseChange(ChangeType.Removed, change));
        });
      }
      if (expected.added) {
        expected.added.forEach(change => {
          expectedChanges.push(this.parseChange(ChangeType.Added, change));
        });
      }
      if (expected.modified) {
        expected.modified.forEach(change => {
          expectedChanges.push(this.parseChange(ChangeType.Modified, change));
        });
      }

      if (expected.metadata) {
        expected.metadata.forEach(change => {
          expectedChanges.push(this.parseChange(ChangeType.Metadata, change));
        });
      }

      expect(actual.view!.docChanges).to.deep.equal(expectedChanges);

      expect(actual.view!.hasPendingWrites).to.equal(
        expected.hasPendingWrites,
        'hasPendingWrites'
      );
      expect(actual.view!.fromCache).to.equal(expected.fromCache, 'fromCache');

      if (actual && !expected) {
        expect(expected, 'Got an actual event without expecting one').to.be.ok;
      }
    }
  }

  private pushEvent(e: QueryEvent): void {
    this.eventList.push(e);
  }

  private parseChange(
    type: ChangeType,
    change: SpecDocument
  ): DocumentViewChange {
    return {
      type,
      doc: doc(
        change.key,
        change.version,
        change.value || {},
        change.options || {}
      )
    };
  }
}

class MemoryTestRunner extends TestRunner {
  constructor(
    sharedWrites: SharedWriteTracker,
    clientIndex: number,
    config: SpecConfig
  ) {
    super(
      sharedWrites,
      {
        durable: false
      },
      clientIndex,
      config
    );
  }

  protected async initializeComponentProvider(
    configuration: ComponentConfiguration,
    gcEnabled: boolean
  ): Promise<MockMemoryComponentProvider> {
    const componentProvider = new MockMemoryComponentProvider(gcEnabled);
    await componentProvider.initialize(configuration);
    return componentProvider;
  }
}

/**
 * Runs the specs using IndexedDbPersistence, the creator must ensure that it is
 * enabled for the platform.
 */
class IndexedDbTestRunner extends TestRunner {
  constructor(
    sharedWrites: SharedWriteTracker,
    private sharedFakeWebStorage: SharedFakeWebStorage,
    clientIndex: number,
    config: SpecConfig
  ) {
    super(
      sharedWrites,
      {
        durable: true,
        cacheSizeBytes: LruParams.DEFAULT_CACHE_SIZE_BYTES,
        synchronizeTabs: true,
        forceOwningTab: false
      },
      clientIndex,
      config
    );
  }

  protected async initializeComponentProvider(
    configuration: ComponentConfiguration,
    gcEnabled: boolean
  ): Promise<MockIndexedDbComponentProvider> {
    const componentProvider = new MockIndexedDbComponentProvider(
      testWindow(this.sharedFakeWebStorage),
      this.document
    );
    await componentProvider.initialize(configuration);
    return componentProvider;
  }

  static destroyPersistence(): Promise<void> {
    return SimpleDb.delete(INDEXEDDB_TEST_DATABASE_NAME);
  }
}

/**
 * Runs a spec test case.
 *
 * The spec consists of an array of individual steps to run in sequence.
 */
export async function runSpec(
  name: string,
  tags: string[],
  usePersistence: boolean,
  config: SpecConfig,
  steps: SpecStep[]
): Promise<void> {
  const sharedMockStorage = new SharedFakeWebStorage();

  // PORTING NOTE: Non multi-client SDKs only support a single test runner.
  const runners: TestRunner[] = [];
  const outstandingMutations = new SharedWriteTracker();

  const ensureRunner = async (clientIndex: number): Promise<TestRunner> => {
    if (!runners[clientIndex]) {
      if (usePersistence) {
        runners[clientIndex] = new IndexedDbTestRunner(
          outstandingMutations,
          sharedMockStorage,
          clientIndex,
          config
        );
      } else {
        runners[clientIndex] = new MemoryTestRunner(
          outstandingMutations,
          clientIndex,
          config
        );
      }
      await runners[clientIndex].start();
    }
    return runners[clientIndex];
  };

  let lastStep: SpecStep | null = null;
  let count = 0;
  try {
    await sequence(steps, async step => {
      debugAssert(
        step.clientIndex === undefined || tags.indexOf(MULTI_CLIENT_TAG) !== -1,
        "Cannot use 'client()' to initialize a test that is not tagged with " +
          "'multi-client'. Did you mean to use 'spec()'?"
      );

      ++count;
      lastStep = step;
      return ensureRunner(step.clientIndex || 0).then(runner =>
        runner.run(step)
      );
    });
  } catch (err) {
    console.warn(
      `Spec test failed at step ${count}: ${JSON.stringify(lastStep)}`
    );
    throw err;
  } finally {
    for (const runner of runners) {
      await runner.shutdown();
    }
    if (usePersistence) {
      await IndexedDbTestRunner.destroyPersistence();
    }
  }
}

/** Specifies initial configuration information for the test. */
export interface SpecConfig {
  /** A boolean to enable / disable GC. */
  useGarbageCollection: boolean;

  /** The number of active clients for this test run. */
  numClients: number;

  /**
   * The maximum number of concurrently-active listens for limbo resolutions.
   * This value must be strictly greater than zero, or undefined to use the
   * default value.
   */
  maxConcurrentLimboResolutions?: number;
}

/**
 * The cumulative list of actions run against Persistence. This is used by the
 * Spec tests to fail specific types of actions.
 */
export type PersistenceAction =
  | 'Get next mutation batch'
  | 'read document'
  | 'Allocate target'
  | 'Release target'
  | 'Execute query'
  | 'Handle user change'
  | 'Locally write mutations'
  | 'Acknowledge batch'
  | 'Reject batch'
  | 'Get highest unacknowledged batch id'
  | 'Get last stream token'
  | 'Set last stream token'
  | 'Get last remote snapshot version'
  | 'Set last remote snapshot version'
  | 'Apply remote event'
  | 'notifyLocalViewChanges'
  | 'Remote document keys'
  | 'Collect garbage'
  | 'maybeGarbageCollectMultiClientState'
  | 'Lookup mutation documents'
  | 'Get target data'
  | 'Get new document changes'
  | 'Synchronize last document change read time'
  | 'updateClientMetadataAndTryBecomePrimary'
  | 'getHighestListenSequenceNumber';

/**
 * Union type for each step. The step consists of exactly one `field`
 * set and optionally expected events in the `expect` field.
 */
export interface SpecStep {
  /** The index of the local client for multi-client spec tests. */
  clientIndex?: number; // PORTING NOTE: Only used by web multi-tab tests
  /** Listen to a new query (must be unique) */
  userListen?: SpecUserListen;
  /** Unlisten from a query (must be listened to) */
  userUnlisten?: SpecUserUnlisten;
  /** Perform a user initiated set */
  userSet?: SpecUserSet;
  /** Perform a user initiated patch */
  userPatch?: SpecUserPatch;
  /** Perform a user initiated delete */
  userDelete?: SpecUserDelete;
  /** Listens to a SnapshotsInSync event. */
  addSnapshotsInSyncListener?: true;
  /** Unlistens from a SnapshotsInSync event. */
  removeSnapshotsInSyncListener?: true;
  /** Loads a bundle from a string. */
  loadBundle?: string;

  /** Ack for a query in the watch stream */
  watchAck?: SpecWatchAck;
  /** Marks the query results as current */
  watchCurrent?: SpecWatchCurrent;
  /** Reset the results of a query */
  watchReset?: SpecWatchReset;
  /** Ack for remove or rejection of a query in the watch stream */
  watchRemove?: SpecWatchRemove;
  /** Document update in the watch stream */
  watchEntity?: SpecWatchEntity;
  /** Existence filter in the watch stream */
  watchFilter?: SpecWatchFilter;
  /** Snapshot ("NO_CHANGE") event in the watch stream. */
  watchSnapshot?: SpecWatchSnapshot;
  /** A step that the watch stream restarts. */
  watchStreamClose?: SpecWatchStreamClose;

  /** Ack the last write */
  writeAck?: SpecWriteAck;
  /** Fail a write */
  failWrite?: SpecWriteFailure;

  /** Fails the listed database actions. */
  failDatabase?: false | PersistenceAction[];

  /**
   * Run a queued timer task (without waiting for the delay to expire). See
   * TimerId enum definition for possible values).
   */
  runTimer?: string;

  /**
   * Process all events currently enqueued in the AsyncQueue.
   */
  drainQueue?: true;

  /** Enable or disable RemoteStore's network connection. */
  enableNetwork?: boolean;

  /** Clears the persistent storage in IndexedDB. */
  clearPersistence?: true;

  /** Changes the metadata state of a client instance. */
  applyClientState?: SpecClientState; // PORTING NOTE: Only used by web multi-tab tests

  /** Change to a new active user (specified by uid or null for anonymous). */
  changeUser?: string | null;

  /**
   * Restarts the SyncEngine from scratch, except re-uses persistence and auth
   * components. This allows you to queue writes, get documents into cache,
   * etc. and then simulate an app restart.
   */
  restart?: true;

  /** Shut down the client and close it network connection. */
  shutdown?: true;

  /**
   * Optional list of expected events.
   * If not provided, the test will fail if the step causes events to be raised.
   */
  expectedSnapshotEvents?: SnapshotEvent[];

  /**
   * Optional dictionary of expected states.
   */
  expectedState?: StateExpectation;

  /**
   * Optional expected number of onSnapshotsInSync callbacks to be called.
   * If not provided, the test will fail if the step causes events to be raised.
   */
  expectedSnapshotsInSyncEvents?: number;
}

/** [<target-id>, <query-path>] */
export type SpecUserListen = [TargetId, string | SpecQuery];

/** [<target-id>, <query-path>] */
export type SpecUserUnlisten = [TargetId, string | SpecQuery];

/** [<key>, <value>] */
export type SpecUserSet = [string, JsonObject<unknown>];

/** [<key>, <patches>] */
export type SpecUserPatch = [string, JsonObject<unknown>];

/** key */
export type SpecUserDelete = string;

/** [<target-id>, ...] */
export type SpecWatchAck = TargetId[];

/** [[<target-id>, ...], <resume-token>] */
export type SpecWatchCurrent = [TargetId[], string];

/** [<target-id>, ...] */
export type SpecWatchReset = TargetId[];

export interface SpecError {
  code: number;
  message: string;
}

export interface SpecWatchRemove {
  targetIds: TargetId[];
  cause?: SpecError;
}

export interface SpecWatchSnapshot {
  version: TestSnapshotVersion;
  targetIds: TargetId[];
  resumeToken?: string;
}

export interface SpecWatchStreamClose {
  error: SpecError;
  runBackoffTimer: boolean;
}

export interface SpecWriteAck {
  /** The version the backend uses to ack the write. */
  version: TestSnapshotVersion;
  /**
   * Whether we should keep the write in our internal queue. This should only
   * be set to 'true' if the client ignores the write (e.g. a secondary client
   * which ignores write acknowledgments).
   *
   * Defaults to false.
   */
  // PORTING NOTE: Multi-Tab only.
  keepInQueue?: boolean;
}

export interface SpecWriteFailure {
  /** The error the backend uses to fail the write. */
  error: SpecError;
  /**
   * Whether we should keep the write in our internal queue. This should be set
   * to 'true' for transient errors or if the client ignores the failure
   * (e.g. a secondary client which ignores write rejections).
   *
   * Defaults to false.
   */
  keepInQueue?: boolean;
}

export interface SpecWatchEntity {
  // exactly one of key, doc or docs is set
  key?: string;
  /** [<key>, <version>, <value>] */
  doc?: SpecDocument;
  /** [<key>, <version>, <value>][] */
  docs?: SpecDocument[];
  /** [<target-id>, ...] */
  targets?: TargetId[];
  /** [<target-id>, ...] */
  removedTargets?: TargetId[];
}

// PORTING NOTE: Only used by web multi-tab tests.
export interface SpecClientState {
  /** The visibility state of the browser tab running the client. */
  visibility?: VisibilityState;
  /** Whether this tab should try to forcefully become primary. */
  primary?: true;
}

/**
 * [[<target-id>, ...], <key>, ...]
 * Note that the last parameter is really of type ...string (spread operator)
 * The filter is based of a list of keys to match in the existence filter
 */
export interface SpecWatchFilter
  extends Array<TargetId[] | string | undefined> {
  '0': TargetId[];
  '1': string | undefined;
}

export type SpecLimitType = 'LimitToFirst' | 'LimitToLast';

/**
 * [field, op, value]
 * Op must be the `name` of an `Operator`.
 */
export type SpecQueryFilter = [string, string, unknown];

/**
 * [field, direction]
 * Direction can be 'asc' or 'desc'.
 */
export type SpecQueryOrderBy = [string, string];

/**
 * A representation of a query.
 */
export interface SpecQuery {
  path: string;
  collectionGroup?: string;
  limit?: number;
  limitType?: SpecLimitType;
  filters?: SpecQueryFilter[];
  orderBys?: SpecQueryOrderBy[];
}

/**
 * [<key>, <version>, <value>, <doc-options> (optional), ...]
 * Represents a document. <value> is null for deleted documents.
 * Doc options are:
 *   'local': document has local modifications
 */
export interface SpecDocument {
  key: string;
  version: TestSnapshotVersion;
  value: JsonObject<unknown> | null;
  options?: DocumentOptions;
}

export interface SnapshotEvent {
  query: SpecQuery;
  errorCode?: number;
  fromCache?: boolean;
  hasPendingWrites?: boolean;
  added?: SpecDocument[];
  removed?: SpecDocument[];
  modified?: SpecDocument[];
  metadata?: SpecDocument[];
}

export interface StateExpectation {
  /** Number of outstanding writes in the datastore queue. */
  numOutstandingWrites?: number;
  /** Number of clients currently marked active. Used in multi-client tests. */
  numActiveClients?: number;
  /** Number of requests sent to the write stream. */
  writeStreamRequestCount?: number;
  /** Number of requests sent to the watch stream. */
  watchStreamRequestCount?: number;
  /**
   * Current documents in limbo that have an active target.
   * Verified in each step until overwritten.
   */
  activeLimboDocs?: string[];
  /**
   * Current documents in limbo that are enqueued and therefore do not have an
   * active target.
   * Verified in each step until overwritten.
   */
  enqueuedLimboDocs?: string[];
  /**
   * Whether the instance holds the primary lease. Used in multi-client tests.
   */
  isPrimary?: boolean;
  /** Whether the client is shutdown. */
  isShutdown?: boolean;
  /**
   * Current expected active targets. Verified in each step until overwritten.
   */
  activeTargets?: ActiveTargetMap;
  /**
   * Expected set of callbacks for previously written docs.
   */
  userCallbacks?: {
    acknowledgedDocs: string[];
    rejectedDocs: string[];
  };
}

async function clearCurrentPrimaryLease(): Promise<void> {
  const db = await SimpleDb.openOrCreate(
    INDEXEDDB_TEST_DATABASE_NAME,
    SCHEMA_VERSION,
    new SchemaConverter(TEST_SERIALIZER)
  );
  await db.runTransaction('readwrite', [DbPrimaryClient.store], txn => {
    const primaryClientStore = txn.store<DbPrimaryClientKey, DbPrimaryClient>(
      DbPrimaryClient.store
    );
    return primaryClientStore.delete(DbPrimaryClient.key);
  });
  db.close();
}<|MERGE_RESOLUTION|>--- conflicted
+++ resolved
@@ -27,7 +27,7 @@
 } from '../../../src/core/event_manager';
 import { Query } from '../../../src/core/query';
 import { SnapshotVersion } from '../../../src/core/snapshot_version';
-import { SyncEngine } from '../../../src/core/sync_engine';
+import { loadBundle, SyncEngine } from '../../../src/core/sync_engine';
 import { TargetId } from '../../../src/core/types';
 import {
   ChangeType,
@@ -116,17 +116,15 @@
   SharedWriteTracker
 } from './spec_test_components';
 import { IndexedDbPersistence } from '../../../src/local/indexeddb_persistence';
-<<<<<<< HEAD
 import { BundleReader } from '../../../src/util/bundle_reader';
 import { LoadBundleTaskImpl } from '../../../src/core/bundle';
-=======
 import { encodeBase64 } from '../../../src/platform/base64';
 import {
   FakeDocument,
   SharedFakeWebStorage,
   testWindow
 } from '../../util/test_platform';
->>>>>>> 2e73801a
+import { toByteStreamReader } from '../../../src/platform/byte_stream_reader';
 
 const ARBITRARY_SEQUENCE_NUMBER = 2;
 
@@ -456,10 +454,12 @@
   }
 
   private async doLoadBundle(bundle: string): Promise<void> {
-    const reader = new BundleReader(new TextEncoder().encode(bundle));
+    const reader = new BundleReader(
+      toByteStreamReader(new TextEncoder().encode(bundle))
+    );
     const task = new LoadBundleTaskImpl();
     this.queue.enqueueAndForget(() => {
-      return this.syncEngine.loadBundle(reader, task);
+      return loadBundle(this.syncEngine, reader, task);
     });
 
     await task;
