--- conflicted
+++ resolved
@@ -85,12 +85,8 @@
  *
  * @param firestore - A reference to the Firestore database to run this
  * transaction against.
-<<<<<<< HEAD
- * @param updateFunction - The function to execute within the transaction context.
-=======
  * @param updateFunction - The function to execute within the transaction
  * context.
->>>>>>> 821a6da2
  * @returns If the transaction completed successfully or was explicitly aborted
  * (the `updateFunction` returned a failed promise), the promise returned by the
  * `updateFunction `is returned here. Otherwise, if the transaction failed, a
