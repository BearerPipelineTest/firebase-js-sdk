/**
 * @license
 * Copyright 2017 Google LLC
 *
 * Licensed under the Apache License, Version 2.0 (the "License");
 * you may not use this file except in compliance with the License.
 * You may obtain a copy of the License at
 *
 *   http://www.apache.org/licenses/LICENSE-2.0
 *
 * Unless required by applicable law or agreed to in writing, software
 * distributed under the License is distributed on an "AS IS" BASIS,
 * WITHOUT WARRANTIES OR CONDITIONS OF ANY KIND, either express or implied.
 * See the License for the specific language governing permissions and
 * limitations under the License.
 */

import { DocumentKeySet, NullableMaybeDocumentMap } from '../model/collections';
import { MaybeDocument } from '../model/document';
import { DocumentKey } from '../model/document_key';
import { debugAssert } from '../util/assert';
import { ObjectMap } from '../util/obj_map';

import { PersistenceTransaction } from './persistence';
import { PersistencePromise } from './persistence_promise';
import { SnapshotVersion } from '../core/snapshot_version';

/**
 * Represents a document change to be applied to remote document cache.
 */
<<<<<<< HEAD
class RemoteDocumentChange {
  constructor(
    // The document in this change, null if it is a removal from the cache.
    readonly maybeDoc: MaybeDocument | null,
    // The timestamp when this change is read.
    readonly readTime?: SnapshotVersion
  ) {}
=======
interface RemoteDocumentChange {
  // The document in this change, null if it is a removal from the cache.
  readonly maybeDocument: MaybeDocument | null;
  // The timestamp when this change is read.
  readonly readTime: SnapshotVersion | null;
>>>>>>> 2e73801a
}

/**
 * An in-memory buffer of entries to be written to a RemoteDocumentCache.
 * It can be used to batch up a set of changes to be written to the cache, but
 * additionally supports reading entries back with the `getEntry()` method,
 * falling back to the underlying RemoteDocumentCache if no entry is
 * buffered.
 *
 * Entries added to the cache *must* be read first. This is to facilitate
 * calculating the size delta of the pending changes.
 *
 * PORTING NOTE: This class was implemented then removed from other platforms.
 * If byte-counting ends up being needed on the other platforms, consider
 * porting this class as part of that implementation work.
 */
export abstract class RemoteDocumentChangeBuffer {
  // A mapping of document key to the new cache entry that should be written (or null if any
  // existing cache entry should be removed).
  protected changes: ObjectMap<
    DocumentKey,
    RemoteDocumentChange
<<<<<<< HEAD
  > = new ObjectMap(key => key.toString());
=======
  > = new ObjectMap(
    key => key.toString(),
    (l, r) => l.isEqual(r)
  );
>>>>>>> 2e73801a

  private changesApplied = false;

  protected abstract getFromCache(
    transaction: PersistenceTransaction,
    documentKey: DocumentKey
  ): PersistencePromise<MaybeDocument | null>;

  protected abstract getAllFromCache(
    transaction: PersistenceTransaction,
    documentKeys: DocumentKeySet
  ): PersistencePromise<NullableMaybeDocumentMap>;

  protected abstract applyChanges(
    transaction: PersistenceTransaction
  ): PersistencePromise<void>;

  protected getReadTime(key: DocumentKey): SnapshotVersion {
    const change = this.changes.get(key);
    if (change) {
      debugAssert(
        !!change.readTime,
        `Read time is not set for ${key}. All removeEntry() calls must include a readTime if 'trackRemovals' is used.`
      );
<<<<<<< HEAD
      return change.readTime!;
=======
      return change.readTime;
>>>>>>> 2e73801a
    }
    return SnapshotVersion.min();
  }

  /**
   * Buffers a `RemoteDocumentCache.addEntry()` call.
   *
   * You can only modify documents that have already been retrieved via
   * `getEntry()/getEntries()` (enforced via IndexedDbs `apply()`).
   */
  addEntry(maybeDocument: MaybeDocument, readTime: SnapshotVersion): void {
    this.assertNotApplied();
<<<<<<< HEAD
    this.changes.set(
      maybeDocument.key,
      new RemoteDocumentChange(maybeDocument, readTime)
    );
=======
    this.changes.set(maybeDocument.key, { maybeDocument, readTime });
>>>>>>> 2e73801a
  }

  /**
   * Buffers a `RemoteDocumentCache.removeEntry()` call.
   *
   * You can only remove documents that have already been retrieved via
   * `getEntry()/getEntries()` (enforced via IndexedDbs `apply()`).
   */
  removeEntry(key: DocumentKey, readTime: SnapshotVersion | null = null): void {
    this.assertNotApplied();
<<<<<<< HEAD
    this.changes.set(key, new RemoteDocumentChange(null, readTime));
=======
    this.changes.set(key, { maybeDocument: null, readTime });
>>>>>>> 2e73801a
  }

  /**
   * Looks up an entry in the cache. The buffered changes will first be checked,
   * and if no buffered change applies, this will forward to
   * `RemoteDocumentCache.getEntry()`.
   *
   * @param transaction The transaction in which to perform any persistence
   *     operations.
   * @param documentKey The key of the entry to look up.
   * @return The cached Document or NoDocument entry, or null if we have nothing
   * cached.
   */
  getEntry(
    transaction: PersistenceTransaction,
    documentKey: DocumentKey
  ): PersistencePromise<MaybeDocument | null> {
    this.assertNotApplied();
    const bufferedEntry = this.changes.get(documentKey);
    if (bufferedEntry !== undefined) {
      return PersistencePromise.resolve<MaybeDocument | null>(
<<<<<<< HEAD
        bufferedEntry.maybeDoc
=======
        bufferedEntry.maybeDocument
>>>>>>> 2e73801a
      );
    } else {
      return this.getFromCache(transaction, documentKey);
    }
  }

  /**
   * Looks up several entries in the cache, forwarding to
   * `RemoteDocumentCache.getEntry()`.
   *
   * @param transaction The transaction in which to perform any persistence
   *     operations.
   * @param documentKeys The keys of the entries to look up.
   * @return A map of cached `Document`s or `NoDocument`s, indexed by key. If an
   *     entry cannot be found, the corresponding key will be mapped to a null
   *     value.
   */
  getEntries(
    transaction: PersistenceTransaction,
    documentKeys: DocumentKeySet
  ): PersistencePromise<NullableMaybeDocumentMap> {
    return this.getAllFromCache(transaction, documentKeys);
  }

  /**
   * Applies buffered changes to the underlying RemoteDocumentCache, using
   * the provided transaction.
   */
  apply(transaction: PersistenceTransaction): PersistencePromise<void> {
    this.assertNotApplied();
    this.changesApplied = true;
    return this.applyChanges(transaction);
  }

  /** Helper to assert this.changes is not null  */
  protected assertNotApplied(): void {
    debugAssert(!this.changesApplied, 'Changes have already been applied.');
  }
}<|MERGE_RESOLUTION|>--- conflicted
+++ resolved
@@ -28,21 +28,11 @@
 /**
  * Represents a document change to be applied to remote document cache.
  */
-<<<<<<< HEAD
-class RemoteDocumentChange {
-  constructor(
-    // The document in this change, null if it is a removal from the cache.
-    readonly maybeDoc: MaybeDocument | null,
-    // The timestamp when this change is read.
-    readonly readTime?: SnapshotVersion
-  ) {}
-=======
 interface RemoteDocumentChange {
   // The document in this change, null if it is a removal from the cache.
   readonly maybeDocument: MaybeDocument | null;
   // The timestamp when this change is read.
   readonly readTime: SnapshotVersion | null;
->>>>>>> 2e73801a
 }
 
 /**
@@ -65,14 +55,10 @@
   protected changes: ObjectMap<
     DocumentKey,
     RemoteDocumentChange
-<<<<<<< HEAD
-  > = new ObjectMap(key => key.toString());
-=======
   > = new ObjectMap(
     key => key.toString(),
     (l, r) => l.isEqual(r)
   );
->>>>>>> 2e73801a
 
   private changesApplied = false;
 
@@ -97,11 +83,7 @@
         !!change.readTime,
         `Read time is not set for ${key}. All removeEntry() calls must include a readTime if 'trackRemovals' is used.`
       );
-<<<<<<< HEAD
-      return change.readTime!;
-=======
       return change.readTime;
->>>>>>> 2e73801a
     }
     return SnapshotVersion.min();
   }
@@ -114,14 +96,7 @@
    */
   addEntry(maybeDocument: MaybeDocument, readTime: SnapshotVersion): void {
     this.assertNotApplied();
-<<<<<<< HEAD
-    this.changes.set(
-      maybeDocument.key,
-      new RemoteDocumentChange(maybeDocument, readTime)
-    );
-=======
     this.changes.set(maybeDocument.key, { maybeDocument, readTime });
->>>>>>> 2e73801a
   }
 
   /**
@@ -132,11 +107,7 @@
    */
   removeEntry(key: DocumentKey, readTime: SnapshotVersion | null = null): void {
     this.assertNotApplied();
-<<<<<<< HEAD
-    this.changes.set(key, new RemoteDocumentChange(null, readTime));
-=======
     this.changes.set(key, { maybeDocument: null, readTime });
->>>>>>> 2e73801a
   }
 
   /**
@@ -158,11 +129,7 @@
     const bufferedEntry = this.changes.get(documentKey);
     if (bufferedEntry !== undefined) {
       return PersistencePromise.resolve<MaybeDocument | null>(
-<<<<<<< HEAD
-        bufferedEntry.maybeDoc
-=======
         bufferedEntry.maybeDocument
->>>>>>> 2e73801a
       );
     } else {
       return this.getFromCache(transaction, documentKey);
