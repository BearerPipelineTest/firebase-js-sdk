/**
 * @license
 * Copyright 2017 Google LLC
 *
 * Licensed under the Apache License, Version 2.0 (the "License");
 * you may not use this file except in compliance with the License.
 * You may obtain a copy of the License at
 *
 *   http://www.apache.org/licenses/LICENSE-2.0
 *
 * Unless required by applicable law or agreed to in writing, software
 * distributed under the License is distributed on an "AS IS" BASIS,
 * WITHOUT WARRANTIES OR CONDITIONS OF ANY KIND, either express or implied.
 * See the License for the specific language governing permissions and
 * limitations under the License.
 */

import { isCollectionGroupQuery, Query, queryMatches } from '../core/query';
import {
  DocumentKeySet,
  DocumentMap,
  documentMap,
  DocumentSizeEntries,
  DocumentSizeEntry,
  MaybeDocumentMap,
  maybeDocumentMap,
  nullableMaybeDocumentMap,
  NullableMaybeDocumentMap
} from '../model/collections';
import { Document, MaybeDocument, NoDocument } from '../model/document';
import { DocumentKey } from '../model/document_key';
import { ResourcePath } from '../model/path';
import { primitiveComparator } from '../util/misc';
import { SortedMap } from '../util/sorted_map';
import { SortedSet } from '../util/sorted_set';

import { SnapshotVersion } from '../core/snapshot_version';
import { debugAssert, debugCast, fail, hardAssert } from '../util/assert';
import { IndexManager } from './index_manager';
import { IndexedDbPersistence } from './indexeddb_persistence';
import {
  DbRemoteDocument,
  DbRemoteDocumentGlobal,
  DbRemoteDocumentGlobalKey,
  DbRemoteDocumentKey
} from './indexeddb_schema';
import {
  fromDbRemoteDocument,
  fromDbTimestampKey,
  LocalSerializer,
  toDbRemoteDocument,
  toDbTimestampKey
} from './local_serializer';
import { PersistenceTransaction } from './persistence';
import { PersistencePromise } from './persistence_promise';
import { RemoteDocumentCache } from './remote_document_cache';
import { RemoteDocumentChangeBuffer } from './remote_document_change_buffer';
import { IterateOptions, SimpleDbStore } from './simple_db';
import { ObjectMap } from '../util/obj_map';

export interface IndexedDbRemoteDocumentCache extends RemoteDocumentCache {
  // The IndexedDbRemoteDocumentCache doesn't implement any methods on top
  // of RemoteDocumentCache. This class exists for consistency.
}

/**
 * The RemoteDocumentCache for IndexedDb. To construct, invoke
 * `newIndexedDbRemoteDocumentCache()`.
 */
class IndexedDbRemoteDocumentCacheImpl implements IndexedDbRemoteDocumentCache {
  /**
   * @param serializer The document serializer.
   * @param indexManager The query indexes that need to be maintained.
   */
  constructor(
    readonly serializer: LocalSerializer,
    readonly indexManager: IndexManager
  ) {}

  /**
   * Adds the supplied entries to the cache.
   *
   * All calls of `addEntry` are required to go through the RemoteDocumentChangeBuffer
   * returned by `newChangeBuffer()` to ensure proper accounting of metadata.
   */
  addEntry(
    transaction: PersistenceTransaction,
    key: DocumentKey,
    doc: DbRemoteDocument
  ): PersistencePromise<void> {
    const documentStore = remoteDocumentsStore(transaction);
    return documentStore.put(dbKey(key), doc);
  }

  /**
   * Removes a document from the cache.
   *
   * All calls of `removeEntry`  are required to go through the RemoteDocumentChangeBuffer
   * returned by `newChangeBuffer()` to ensure proper accounting of metadata.
   */
  removeEntry(
    transaction: PersistenceTransaction,
    documentKey: DocumentKey
  ): PersistencePromise<void> {
    const store = remoteDocumentsStore(transaction);
    const key = dbKey(documentKey);
    return store.delete(key);
  }

  /**
   * Updates the current cache size.
   *
   * Callers to `addEntry()` and `removeEntry()` *must* call this afterwards to update the
   * cache's metadata.
   */
  updateMetadata(
    transaction: PersistenceTransaction,
    sizeDelta: number
  ): PersistencePromise<void> {
    return this.getMetadata(transaction).next(metadata => {
      metadata.byteSize += sizeDelta;
      return this.setMetadata(transaction, metadata);
    });
  }

  getEntry(
    transaction: PersistenceTransaction,
    documentKey: DocumentKey
  ): PersistencePromise<MaybeDocument | null> {
    return remoteDocumentsStore(transaction)
      .get(dbKey(documentKey))
      .next(dbRemoteDoc => {
        return this.maybeDecodeDocument(dbRemoteDoc);
      });
  }

  /**
   * Looks up an entry in the cache.
   *
   * @param documentKey The key of the entry to look up.
   * @return The cached MaybeDocument entry and its size, or null if we have nothing cached.
   */
  getSizedEntry(
    transaction: PersistenceTransaction,
    documentKey: DocumentKey
  ): PersistencePromise<DocumentSizeEntry | null> {
    return remoteDocumentsStore(transaction)
      .get(dbKey(documentKey))
      .next(dbRemoteDoc => {
        const doc = this.maybeDecodeDocument(dbRemoteDoc);
        return doc
          ? {
              maybeDocument: doc,
              size: dbDocumentSize(dbRemoteDoc!)
            }
          : null;
      });
  }

  getEntries(
    transaction: PersistenceTransaction,
    documentKeys: DocumentKeySet
  ): PersistencePromise<NullableMaybeDocumentMap> {
    let results = nullableMaybeDocumentMap();
    return this.forEachDbEntry(
      transaction,
      documentKeys,
      (key, dbRemoteDoc) => {
        const doc = this.maybeDecodeDocument(dbRemoteDoc);
        results = results.insert(key, doc);
      }
    ).next(() => results);
  }

  /**
   * Looks up several entries in the cache.
   *
   * @param documentKeys The set of keys entries to look up.
   * @return A map of MaybeDocuments indexed by key (if a document cannot be
   *     found, the key will be mapped to null) and a map of sizes indexed by
   *     key (zero if the key cannot be found).
   */
  getSizedEntries(
    transaction: PersistenceTransaction,
    documentKeys: DocumentKeySet
  ): PersistencePromise<DocumentSizeEntries> {
    let results = nullableMaybeDocumentMap();
    let sizeMap = new SortedMap<DocumentKey, number>(DocumentKey.comparator);
    return this.forEachDbEntry(
      transaction,
      documentKeys,
      (key, dbRemoteDoc) => {
        const doc = this.maybeDecodeDocument(dbRemoteDoc);
        if (doc) {
          results = results.insert(key, doc);
          sizeMap = sizeMap.insert(key, dbDocumentSize(dbRemoteDoc!));
        } else {
          results = results.insert(key, null);
          sizeMap = sizeMap.insert(key, 0);
        }
      }
    ).next(() => {
      return { maybeDocuments: results, sizeMap };
    });
  }

  private forEachDbEntry(
    transaction: PersistenceTransaction,
    documentKeys: DocumentKeySet,
    callback: (key: DocumentKey, doc: DbRemoteDocument | null) => void
  ): PersistencePromise<void> {
    if (documentKeys.isEmpty()) {
      return PersistencePromise.resolve();
    }

    const range = IDBKeyRange.bound(
      documentKeys.first()!.path.toArray(),
      documentKeys.last()!.path.toArray()
    );
    const keyIter = documentKeys.getIterator();
    let nextKey: DocumentKey | null = keyIter.getNext();

    return remoteDocumentsStore(transaction)
      .iterate({ range }, (potentialKeyRaw, dbRemoteDoc, control) => {
        const potentialKey = DocumentKey.fromSegments(potentialKeyRaw);

        // Go through keys not found in cache.
        while (nextKey && DocumentKey.comparator(nextKey!, potentialKey) < 0) {
          callback(nextKey!, null);
          nextKey = keyIter.getNext();
        }

        if (nextKey && nextKey!.isEqual(potentialKey)) {
          // Key found in cache.
          callback(nextKey!, dbRemoteDoc);
          nextKey = keyIter.hasNext() ? keyIter.getNext() : null;
        }

        // Skip to the next key (if there is one).
        if (nextKey) {
          control.skip(nextKey!.path.toArray());
        } else {
          control.done();
        }
      })
      .next(() => {
        // The rest of the keys are not in the cache. One case where `iterate`
        // above won't go through them is when the cache is empty.
        while (nextKey) {
          callback(nextKey!, null);
          nextKey = keyIter.hasNext() ? keyIter.getNext() : null;
        }
      });
  }

  getDocumentsMatchingQuery(
    transaction: PersistenceTransaction,
    query: Query,
    sinceReadTime: SnapshotVersion
  ): PersistencePromise<DocumentMap> {
    debugAssert(
      !isCollectionGroupQuery(query),
      'CollectionGroup queries should be handled in LocalDocumentsView'
    );
    let results = documentMap();

    const immediateChildrenPathLength = query.path.length + 1;

    const iterationOptions: IterateOptions = {};
    if (sinceReadTime.isEqual(SnapshotVersion.min())) {
      // Documents are ordered by key, so we can use a prefix scan to narrow
      // down the documents we need to match the query against.
      const startKey = query.path.toArray();
      iterationOptions.range = IDBKeyRange.lowerBound(startKey);
    } else {
      // Execute an index-free query and filter by read time. This is safe
      // since all document changes to queries that have a
      // lastLimboFreeSnapshotVersion (`sinceReadTime`) have a read time set.
      const collectionKey = query.path.toArray();
      const readTimeKey = toDbTimestampKey(sinceReadTime);
      iterationOptions.range = IDBKeyRange.lowerBound(
        [collectionKey, readTimeKey],
        /* open= */ true
      );
      iterationOptions.index = DbRemoteDocument.collectionReadTimeIndex;
    }

    return remoteDocumentsStore(transaction)
      .iterate(iterationOptions, (key, dbRemoteDoc, control) => {
        // The query is actually returning any path that starts with the query
        // path prefix which may include documents in subcollections. For
        // example, a query on 'rooms' will return rooms/abc/messages/xyx but we
        // shouldn't match it. Fix this by discarding rows with document keys
        // more than one segment longer than the query path.
        if (key.length !== immediateChildrenPathLength) {
          return;
        }

        const maybeDoc = fromDbRemoteDocument(this.serializer, dbRemoteDoc);
        if (!query.path.isPrefixOf(maybeDoc.key.path)) {
          control.done();
        } else if (
          maybeDoc instanceof Document &&
          queryMatches(query, maybeDoc)
        ) {
          results = results.insert(maybeDoc.key, maybeDoc);
        }
      })
      .next(() => results);
  }

  newChangeBuffer(options?: {
    trackRemovals: boolean;
  }): RemoteDocumentChangeBuffer {
    return new IndexedDbRemoteDocumentChangeBuffer(
      this,
      !!options && options.trackRemovals
    );
  }

  getSize(txn: PersistenceTransaction): PersistencePromise<number> {
    return this.getMetadata(txn).next(metadata => metadata.byteSize);
  }

  private getMetadata(
    txn: PersistenceTransaction
  ): PersistencePromise<DbRemoteDocumentGlobal> {
    return documentGlobalStore(txn)
      .get(DbRemoteDocumentGlobal.key)
      .next(metadata => {
        hardAssert(!!metadata, 'Missing document cache metadata');
        return metadata!;
      });
  }

  private setMetadata(
    txn: PersistenceTransaction,
    metadata: DbRemoteDocumentGlobal
  ): PersistencePromise<void> {
    return documentGlobalStore(txn).put(DbRemoteDocumentGlobal.key, metadata);
  }

  /**
   * Decodes `remoteDoc` and returns the document (or null, if the document
   * corresponds to the format used for sentinel deletes).
   */
  private maybeDecodeDocument(
    dbRemoteDoc: DbRemoteDocument | null
  ): MaybeDocument | null {
    if (dbRemoteDoc) {
      const doc = fromDbRemoteDocument(this.serializer, dbRemoteDoc);
      if (
        doc instanceof NoDocument &&
        doc.version.isEqual(SnapshotVersion.min())
      ) {
        // The document is a sentinel removal and should only be used in the
        // `getNewDocumentChanges()`.
        return null;
      }

      return doc;
    }
    return null;
  }
}

/**
 * Creates a new IndexedDbRemoteDocumentCache.
 *
 * @param serializer The document serializer.
 * @param indexManager The query indexes that need to be maintained.
 */
export function newIndexedDbRemoteDocumentCache(
  serializer: LocalSerializer,
  indexManager: IndexManager
): IndexedDbRemoteDocumentCache {
  return new IndexedDbRemoteDocumentCacheImpl(serializer, indexManager);
}

/**
 * Returns the set of documents that have changed since the specified read
 * time.
 */
// PORTING NOTE: This is only used for multi-tab synchronization.
export function remoteDocumentCacheGetNewDocumentChanges(
  remoteDocumentCache: IndexedDbRemoteDocumentCache,
  transaction: PersistenceTransaction,
  sinceReadTime: SnapshotVersion
): PersistencePromise<{
  changedDocs: MaybeDocumentMap;
  readTime: SnapshotVersion;
}> {
  const remoteDocumentCacheImpl = debugCast(
    remoteDocumentCache,
    IndexedDbRemoteDocumentCacheImpl // We only support IndexedDb in multi-tab mode.
  );
  let changedDocs = maybeDocumentMap();

  let lastReadTime = toDbTimestampKey(sinceReadTime);

  const documentsStore = remoteDocumentsStore(transaction);
  const range = IDBKeyRange.lowerBound(lastReadTime, true);
  return documentsStore
    .iterate(
      { index: DbRemoteDocument.readTimeIndex, range },
      (_, dbRemoteDoc) => {
        // Unlike `getEntry()` and others, `getNewDocumentChanges()` parses
        // the documents directly since we want to keep sentinel deletes.
        const doc = fromDbRemoteDocument(
          remoteDocumentCacheImpl.serializer,
          dbRemoteDoc
        );
        changedDocs = changedDocs.insert(doc.key, doc);
        lastReadTime = dbRemoteDoc.readTime!;
      }
    )
    .next(() => {
      return {
        changedDocs,
        readTime: fromDbTimestampKey(lastReadTime)
      };
    });
}

/**
 * Returns the read time of the most recently read document in the cache, or
 * SnapshotVersion.min() if not available.
 */
// PORTING NOTE: This is only used for multi-tab synchronization.
export function remoteDocumentCacheGetLastReadTime(
  transaction: PersistenceTransaction
): PersistencePromise<SnapshotVersion> {
  const documentsStore = remoteDocumentsStore(transaction);

  // If there are no existing entries, we return SnapshotVersion.min().
  let readTime = SnapshotVersion.min();

  return documentsStore
    .iterate(
      { index: DbRemoteDocument.readTimeIndex, reverse: true },
      (key, dbRemoteDoc, control) => {
        if (dbRemoteDoc.readTime) {
          readTime = fromDbTimestampKey(dbRemoteDoc.readTime);
        }
        control.done();
      }
    )
    .next(() => readTime);
}

/**
 * Handles the details of adding and updating documents in the IndexedDbRemoteDocumentCache.
 *
 * Unlike the MemoryRemoteDocumentChangeBuffer, the IndexedDb implementation computes the size
 * delta for all submitted changes. This avoids having to re-read all documents from IndexedDb
 * when we apply the changes.
 */
class IndexedDbRemoteDocumentChangeBuffer extends RemoteDocumentChangeBuffer {
  // A map of document sizes prior to applying the changes in this buffer.
  protected documentSizes: ObjectMap<DocumentKey, number> = new ObjectMap(
    key => key.toString(),
    (l, r) => l.isEqual(r)
  );

  /**
   * @param documentCache The IndexedDbRemoteDocumentCache to apply the changes to.
   * @param trackRemovals Whether to create sentinel deletes that can be tracked by
   * `getNewDocumentChanges()`.
   */
  constructor(
    private readonly documentCache: IndexedDbRemoteDocumentCacheImpl,
    private readonly trackRemovals: boolean
  ) {
    super();
  }

  protected applyChanges(
    transaction: PersistenceTransaction
  ): PersistencePromise<void> {
    const promises: Array<PersistencePromise<void>> = [];

    let sizeDelta = 0;

    let collectionParents = new SortedSet<ResourcePath>((l, r) =>
      primitiveComparator(l.canonicalString(), r.canonicalString())
    );

    this.changes.forEach((key, maybeDocument) => {
      const previousSize = this.documentSizes.get(key);
      debugAssert(
        previousSize !== undefined,
        `Cannot modify a document that wasn't read (for ${key})`
      );
<<<<<<< HEAD

      this.changes.forEach((key, documentChange) => {
        const previousSize = this.documentSizes.get(key);
=======
      if (maybeDocument) {
>>>>>>> 5af6e1c1
        debugAssert(
          !this.readTime.isEqual(SnapshotVersion.min()),
          'Cannot add a document with a read time of zero'
        );
<<<<<<< HEAD
        if (documentChange.maybeDocument) {
          debugAssert(
            !this.getReadTime(key).isEqual(SnapshotVersion.min()),
            'Cannot add a document with a read time of zero'
          );
          const doc = toDbRemoteDocument(
            this.documentCache.serializer,
            documentChange.maybeDocument,
            this.getReadTime(key)
=======
        const doc = toDbRemoteDocument(
          this.documentCache.serializer,
          maybeDocument,
          this.readTime
        );
        collectionParents = collectionParents.add(key.path.popLast());

        const size = dbDocumentSize(doc);
        sizeDelta += size - previousSize!;
        promises.push(this.documentCache.addEntry(transaction, key, doc));
      } else {
        sizeDelta -= previousSize!;
        if (this.trackRemovals) {
          // In order to track removals, we store a "sentinel delete" in the
          // RemoteDocumentCache. This entry is represented by a NoDocument
          // with a version of 0 and ignored by `maybeDecodeDocument()` but
          // preserved in `getNewDocumentChanges()`.
          const deletedDoc = toDbRemoteDocument(
            this.documentCache.serializer,
            new NoDocument(key, SnapshotVersion.min()),
            this.readTime
>>>>>>> 5af6e1c1
          );
          promises.push(
            this.documentCache.addEntry(transaction, key, deletedDoc)
          );
        } else {
<<<<<<< HEAD
          sizeDelta -= previousSize!;
          if (this.trackRemovals) {
            // In order to track removals, we store a "sentinel delete" in the
            // RemoteDocumentCache. This entry is represented by a NoDocument
            // with a version of 0 and ignored by `maybeDecodeDocument()` but
            // preserved in `getNewDocumentChanges()`.
            const deletedDoc = toDbRemoteDocument(
              this.documentCache.serializer,
              new NoDocument(key, SnapshotVersion.min()),
              this.getReadTime(key)
            );
            promises.push(
              this.documentCache.addEntry(transaction, key, deletedDoc)
            );
          } else {
            promises.push(this.documentCache.removeEntry(transaction, key));
          }
=======
          promises.push(this.documentCache.removeEntry(transaction, key));
>>>>>>> 5af6e1c1
        }
      }
    });

    collectionParents.forEach(parent => {
      promises.push(
        this.documentCache.indexManager.addToCollectionParentIndex(
          transaction,
          parent
        )
      );
    });

    promises.push(this.documentCache.updateMetadata(transaction, sizeDelta));

    return PersistencePromise.waitFor(promises);
  }

  protected getFromCache(
    transaction: PersistenceTransaction,
    documentKey: DocumentKey
  ): PersistencePromise<MaybeDocument | null> {
    // Record the size of everything we load from the cache so we can compute a delta later.
    return this.documentCache
      .getSizedEntry(transaction, documentKey)
      .next(getResult => {
        if (getResult === null) {
          this.documentSizes.set(documentKey, 0);
          return null;
        } else {
          this.documentSizes.set(documentKey, getResult.size);
          return getResult.maybeDocument;
        }
      });
  }

  protected getAllFromCache(
    transaction: PersistenceTransaction,
    documentKeys: DocumentKeySet
  ): PersistencePromise<NullableMaybeDocumentMap> {
    // Record the size of everything we load from the cache so we can compute
    // a delta later.
    return this.documentCache
      .getSizedEntries(transaction, documentKeys)
      .next(({ maybeDocuments, sizeMap }) => {
        // Note: `getAllFromCache` returns two maps instead of a single map from
        // keys to `DocumentSizeEntry`s. This is to allow returning the
        // `NullableMaybeDocumentMap` directly, without a conversion.
        sizeMap.forEach((documentKey, size) => {
          this.documentSizes.set(documentKey, size);
        });
        return maybeDocuments;
      });
  }
}

function documentGlobalStore(
  txn: PersistenceTransaction
): SimpleDbStore<DbRemoteDocumentGlobalKey, DbRemoteDocumentGlobal> {
  return IndexedDbPersistence.getStore<
    DbRemoteDocumentGlobalKey,
    DbRemoteDocumentGlobal
  >(txn, DbRemoteDocumentGlobal.store);
}

/**
 * Helper to get a typed SimpleDbStore for the remoteDocuments object store.
 */
function remoteDocumentsStore(
  txn: PersistenceTransaction
): SimpleDbStore<DbRemoteDocumentKey, DbRemoteDocument> {
  return IndexedDbPersistence.getStore<DbRemoteDocumentKey, DbRemoteDocument>(
    txn,
    DbRemoteDocument.store
  );
}

function dbKey(docKey: DocumentKey): DbRemoteDocumentKey {
  return docKey.path.toArray();
}

/**
 * Retrusn an approximate size for the given document.
 */
export function dbDocumentSize(doc: DbRemoteDocument): number {
  let value: unknown;
  if (doc.document) {
    value = doc.document;
  } else if (doc.unknownDocument) {
    value = doc.unknownDocument;
  } else if (doc.noDocument) {
    value = doc.noDocument;
  } else {
    throw fail('Unknown remote document type');
  }
  return JSON.stringify(value).length;
}<|MERGE_RESOLUTION|>--- conflicted
+++ resolved
@@ -485,38 +485,21 @@
       primitiveComparator(l.canonicalString(), r.canonicalString())
     );
 
-    this.changes.forEach((key, maybeDocument) => {
+    this.changes.forEach((key, documentChange) => {
       const previousSize = this.documentSizes.get(key);
       debugAssert(
         previousSize !== undefined,
         `Cannot modify a document that wasn't read (for ${key})`
       );
-<<<<<<< HEAD
-
-      this.changes.forEach((key, documentChange) => {
-        const previousSize = this.documentSizes.get(key);
-=======
-      if (maybeDocument) {
->>>>>>> 5af6e1c1
+      if (documentChange.maybeDocument) {
         debugAssert(
-          !this.readTime.isEqual(SnapshotVersion.min()),
+          !this.getReadTime(key).isEqual(SnapshotVersion.min()),
           'Cannot add a document with a read time of zero'
         );
-<<<<<<< HEAD
-        if (documentChange.maybeDocument) {
-          debugAssert(
-            !this.getReadTime(key).isEqual(SnapshotVersion.min()),
-            'Cannot add a document with a read time of zero'
-          );
-          const doc = toDbRemoteDocument(
-            this.documentCache.serializer,
-            documentChange.maybeDocument,
-            this.getReadTime(key)
-=======
         const doc = toDbRemoteDocument(
           this.documentCache.serializer,
-          maybeDocument,
-          this.readTime
+          documentChange.maybeDocument,
+          this.getReadTime(key)
         );
         collectionParents = collectionParents.add(key.path.popLast());
 
@@ -533,34 +516,13 @@
           const deletedDoc = toDbRemoteDocument(
             this.documentCache.serializer,
             new NoDocument(key, SnapshotVersion.min()),
-            this.readTime
->>>>>>> 5af6e1c1
+            this.getReadTime(key)
           );
           promises.push(
             this.documentCache.addEntry(transaction, key, deletedDoc)
           );
         } else {
-<<<<<<< HEAD
-          sizeDelta -= previousSize!;
-          if (this.trackRemovals) {
-            // In order to track removals, we store a "sentinel delete" in the
-            // RemoteDocumentCache. This entry is represented by a NoDocument
-            // with a version of 0 and ignored by `maybeDecodeDocument()` but
-            // preserved in `getNewDocumentChanges()`.
-            const deletedDoc = toDbRemoteDocument(
-              this.documentCache.serializer,
-              new NoDocument(key, SnapshotVersion.min()),
-              this.getReadTime(key)
-            );
-            promises.push(
-              this.documentCache.addEntry(transaction, key, deletedDoc)
-            );
-          } else {
-            promises.push(this.documentCache.removeEntry(transaction, key));
-          }
-=======
           promises.push(this.documentCache.removeEntry(transaction, key));
->>>>>>> 5af6e1c1
         }
       }
     });
