/**
 * @license
 * Copyright 2020 Google LLC
 *
 * Licensed under the Apache License, Version 2.0 (the "License");
 * you may not use this file except in compliance with the License.
 * You may obtain a copy of the License at
 *
 *   http://www.apache.org/licenses/LICENSE-2.0
 *
 * Unless required by applicable law or agreed to in writing, software
 * distributed under the License is distributed on an "AS IS" BASIS,
 * WITHOUT WARRANTIES OR CONDITIONS OF ANY KIND, either express or implied.
 * See the License for the specific language governing permissions and
 * limitations under the License.
 */

import {
  ClientId,
  MemorySharedClientState,
  SharedClientState,
  WebStorageSharedClientState
} from '../local/shared_client_state';
import {
  LocalStore,
  newLocalStore,
  synchronizeLastDocumentChangeReadTime
} from '../local/local_store';
import {
  applyActiveTargetsChange,
  applyBatchState,
  applyPrimaryState,
  applyTargetState,
  getActiveClients,
  newSyncEngine,
  SyncEngine,
  synchronizeWithChangedDocuments
} from './sync_engine';
import { RemoteStore } from '../remote/remote_store';
import { EventManager } from './event_manager';
import { AsyncQueue } from '../util/async_queue';
import { DatabaseId, DatabaseInfo } from './database_info';
import { Datastore, newDatastore } from '../remote/datastore';
import { User } from '../auth/user';
import { PersistenceSettings } from './firestore_client';
import { debugAssert } from '../util/assert';
import { GarbageCollectionScheduler, Persistence } from '../local/persistence';
import { Code, FirestoreError } from '../util/error';
import { OnlineStateSource } from './types';
import { LruParams, LruScheduler } from '../local/lru_garbage_collector';
import { IndexFreeQueryEngine } from '../local/index_free_query_engine';
import {
  indexedDbStoragePrefix,
  IndexedDbPersistence,
  indexedDbClearPersistence
} from '../local/indexeddb_persistence';
import {
  MemoryEagerDelegate,
  MemoryPersistence
} from '../local/memory_persistence';
import { newConnection, newConnectivityMonitor } from '../platform/connection';
import { newSerializer } from '../platform/serializer';
import { getDocument, getWindow } from '../platform/dom';
import { CredentialsProvider } from '../api/credentials';
<<<<<<< HEAD
import { Connection } from '../remote/connection';
import { JsonProtoSerializer } from '../remote/serializer';
=======
>>>>>>> e8b950fd

const MEMORY_ONLY_PERSISTENCE_ERROR_MESSAGE =
  'You are using the memory-only build of Firestore. Persistence support is ' +
  'only available via the @firebase/firestore bundle or the ' +
  'firebase-firestore.js build.';

export interface ComponentConfiguration {
  asyncQueue: AsyncQueue;
  databaseInfo: DatabaseInfo;
  credentials: CredentialsProvider;
  clientId: ClientId;
  initialUser: User;
  maxConcurrentLimboResolutions: number;
  persistenceSettings: PersistenceSettings;
}

/**
 * Initializes and wires components that are needed to interface with the local
 * cache. Implementations override `initialize()` to provide all components.
 */
export interface OfflineComponentProvider {
  persistence: Persistence;
  sharedClientState: SharedClientState;
  localStore: LocalStore;
  gcScheduler: GarbageCollectionScheduler | null;

  initialize(cfg: ComponentConfiguration): Promise<void>;

  terminate(): Promise<void>;

  clearPersistence(
    databaseId: DatabaseId,
    persistenceKey: string
  ): Promise<void>;
}

/**
 * Provides all components needed for Firestore with in-memory persistence.
 * Uses EagerGC garbage collection.
 */
export class MemoryOfflineComponentProvider
  implements OfflineComponentProvider {
  persistence!: Persistence;
  sharedClientState!: SharedClientState;
  localStore!: LocalStore;
  gcScheduler!: GarbageCollectionScheduler | null;

  serializer!: JsonProtoSerializer;

  async initialize(cfg: ComponentConfiguration): Promise<void> {
    this.serializer = newSerializer(cfg.databaseInfo.databaseId);
    this.sharedClientState = this.createSharedClientState(cfg);
    this.persistence = this.createPersistence(cfg);
    await this.persistence.start();
    this.gcScheduler = this.createGarbageCollectionScheduler(cfg);
    this.localStore = this.createLocalStore(cfg);
  }

  createGarbageCollectionScheduler(
    cfg: ComponentConfiguration
  ): GarbageCollectionScheduler | null {
    return null;
  }

  createLocalStore(cfg: ComponentConfiguration): LocalStore {
    return newLocalStore(
      this.persistence,
      new IndexFreeQueryEngine(),
      cfg.initialUser,
      this.serializer
    );
  }

  createPersistence(cfg: ComponentConfiguration): Persistence {
    if (cfg.persistenceSettings.durable) {
      throw new FirestoreError(
        Code.FAILED_PRECONDITION,
        MEMORY_ONLY_PERSISTENCE_ERROR_MESSAGE
      );
    }
    return new MemoryPersistence(MemoryEagerDelegate.factory, this.serializer);
  }

  createSharedClientState(cfg: ComponentConfiguration): SharedClientState {
    return new MemorySharedClientState();
  }

  async terminate(): Promise<void> {
    if (this.gcScheduler) {
      this.gcScheduler.stop();
    }
    await this.sharedClientState.shutdown();
    await this.persistence.shutdown();
  }

  clearPersistence(
    databaseId: DatabaseId,
    persistenceKey: string
  ): Promise<void> {
    throw new FirestoreError(
      Code.FAILED_PRECONDITION,
      MEMORY_ONLY_PERSISTENCE_ERROR_MESSAGE
    );
  }
}

/**
 * Provides all components needed for Firestore with IndexedDB persistence.
 */
export class IndexedDbOfflineComponentProvider extends MemoryOfflineComponentProvider {
  persistence!: IndexedDbPersistence;
  sharedClientState!: SharedClientState;
  localStore!: LocalStore;
  gcScheduler!: GarbageCollectionScheduler | null;

  async initialize(cfg: ComponentConfiguration): Promise<void> {
    await super.initialize(cfg);
    await synchronizeLastDocumentChangeReadTime(this.localStore);
  }

  createLocalStore(cfg: ComponentConfiguration): LocalStore {
    return newLocalStore(
      this.persistence,
      new IndexFreeQueryEngine(),
      cfg.initialUser,
      this.serializer
    );
  }

  createGarbageCollectionScheduler(
    cfg: ComponentConfiguration
  ): GarbageCollectionScheduler | null {
    const garbageCollector = this.persistence.referenceDelegate
      .garbageCollector;
    return new LruScheduler(garbageCollector, cfg.asyncQueue);
  }

  createPersistence(cfg: ComponentConfiguration): IndexedDbPersistence {
    debugAssert(
      cfg.persistenceSettings.durable,
      'Can only start durable persistence'
    );

    const persistenceKey = indexedDbStoragePrefix(
      cfg.databaseInfo.databaseId,
      cfg.databaseInfo.persistenceKey
    );
    return new IndexedDbPersistence(
      cfg.persistenceSettings.synchronizeTabs,
      persistenceKey,
      cfg.clientId,
      LruParams.withCacheSize(cfg.persistenceSettings.cacheSizeBytes),
      cfg.asyncQueue,
      getWindow(),
      getDocument(),
      this.serializer,
      this.sharedClientState,
      cfg.persistenceSettings.forceOwningTab
    );
  }

  createSharedClientState(cfg: ComponentConfiguration): SharedClientState {
    return new MemorySharedClientState();
  }

  clearPersistence(
    databaseId: DatabaseId,
    persistenceKey: string
  ): Promise<void> {
    return indexedDbClearPersistence(
      indexedDbStoragePrefix(databaseId, persistenceKey)
    );
  }
}

/**
 * Provides all components needed for Firestore with multi-tab IndexedDB
 * persistence.
 *
 * In the legacy client, this provider is used to provide both multi-tab and
 * non-multi-tab persistence since we cannot tell at build time whether
 * `synchronizeTabs` will be enabled.
 */
export class MultiTabOfflineComponentProvider extends IndexedDbOfflineComponentProvider {
  constructor(
    private readonly onlineComponentProvider: OnlineComponentProvider
  ) {
    super();
  }

  async initialize(cfg: ComponentConfiguration): Promise<void> {
    await super.initialize(cfg);

    await this.onlineComponentProvider.initialize(this, cfg);
    const syncEngine = this.onlineComponentProvider.syncEngine;

    if (this.sharedClientState instanceof WebStorageSharedClientState) {
      this.sharedClientState.syncEngine = {
        applyBatchState: applyBatchState.bind(null, syncEngine),
        applyTargetState: applyTargetState.bind(null, syncEngine),
        applyActiveTargetsChange: applyActiveTargetsChange.bind(
          null,
          syncEngine
        ),
        getActiveClients: getActiveClients.bind(null, syncEngine),
        synchronizeWithChangedDocuments: synchronizeWithChangedDocuments.bind(
          null,
          syncEngine
        )
      };
      await this.sharedClientState.start();
    }

    // NOTE: This will immediately call the listener, so we make sure to
    // set it after localStore / remoteStore are started.
    await this.persistence.setPrimaryStateListener(async isPrimary => {
      await applyPrimaryState(
        this.onlineComponentProvider.syncEngine,
        isPrimary
      );
      if (this.gcScheduler) {
        if (isPrimary && !this.gcScheduler.started) {
          this.gcScheduler.start(this.localStore);
        } else if (!isPrimary) {
          this.gcScheduler.stop();
        }
      }
    });
  }

  createSharedClientState(cfg: ComponentConfiguration): SharedClientState {
    if (
      cfg.persistenceSettings.durable &&
      cfg.persistenceSettings.synchronizeTabs
    ) {
      const window = getWindow();
      if (!WebStorageSharedClientState.isAvailable(window)) {
        throw new FirestoreError(
          Code.UNIMPLEMENTED,
          'IndexedDB persistence is only available on platforms that support LocalStorage.'
        );
      }
      const persistenceKey = indexedDbStoragePrefix(
        cfg.databaseInfo.databaseId,
        cfg.databaseInfo.persistenceKey
      );
      return new WebStorageSharedClientState(
        window,
        cfg.asyncQueue,
        persistenceKey,
        cfg.clientId,
        cfg.initialUser
      );
    }
    return new MemorySharedClientState();
  }
}

/**
 * Initializes and wires the components that are needed to interface with the
 * network.
 */
export class OnlineComponentProvider {
  protected localStore!: LocalStore;
  protected sharedClientState!: SharedClientState;
  datastore!: Datastore;
  eventManager!: EventManager;
  remoteStore!: RemoteStore;
  syncEngine!: SyncEngine;

  async initialize(
    offlineComponentProvider: OfflineComponentProvider,
    cfg: ComponentConfiguration
  ): Promise<void> {
    if (this.localStore) {
      // OnlineComponentProvider may get initialized multiple times if
      // multi-tab persistence is used.
      return;
    }

    this.localStore = offlineComponentProvider.localStore;
    this.sharedClientState = offlineComponentProvider.sharedClientState;
    this.datastore = this.createDatastore(cfg);
    this.remoteStore = this.createRemoteStore(cfg);
    this.syncEngine = this.createSyncEngine(cfg);
    this.eventManager = this.createEventManager(cfg);

    this.sharedClientState.onlineStateHandler = onlineState =>
      this.syncEngine.applyOnlineStateChange(
        onlineState,
        OnlineStateSource.SharedClientState
      );

    this.remoteStore.syncEngine = this.syncEngine;

    await this.remoteStore.start();
    await this.remoteStore.applyPrimaryState(this.syncEngine.isPrimaryClient);
  }

  createEventManager(cfg: ComponentConfiguration): EventManager {
    return new EventManager(this.syncEngine);
  }

  createDatastore(cfg: ComponentConfiguration): Datastore {
    const serializer = newSerializer(cfg.databaseInfo.databaseId);
    const connection = newConnection(cfg.databaseInfo);
    return newDatastore(cfg.credentials, connection, serializer);
  }

  createRemoteStore(cfg: ComponentConfiguration): RemoteStore {
    return new RemoteStore(
      this.localStore,
      this.datastore,
      cfg.asyncQueue,
      onlineState =>
        this.syncEngine.applyOnlineStateChange(
          onlineState,
          OnlineStateSource.RemoteStore
        ),
      newConnectivityMonitor()
    );
  }

  createSyncEngine(cfg: ComponentConfiguration): SyncEngine {
    return newSyncEngine(
      this.localStore,
      this.remoteStore,
      this.datastore,
      this.sharedClientState,
      cfg.initialUser,
      cfg.maxConcurrentLimboResolutions,
      !cfg.persistenceSettings.durable ||
        !cfg.persistenceSettings.synchronizeTabs
    );
  }

  terminate(): Promise<void> {
    return this.remoteStore.shutdown();
  }
}<|MERGE_RESOLUTION|>--- conflicted
+++ resolved
@@ -62,11 +62,7 @@
 import { newSerializer } from '../platform/serializer';
 import { getDocument, getWindow } from '../platform/dom';
 import { CredentialsProvider } from '../api/credentials';
-<<<<<<< HEAD
-import { Connection } from '../remote/connection';
 import { JsonProtoSerializer } from '../remote/serializer';
-=======
->>>>>>> e8b950fd
 
 const MEMORY_ONLY_PERSISTENCE_ERROR_MESSAGE =
   'You are using the memory-only build of Firestore. Persistence support is ' +
