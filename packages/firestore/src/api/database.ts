/**
 * @license
 * Copyright 2017 Google LLC
 *
 * Licensed under the Apache License, Version 2.0 (the "License");
 * you may not use this file except in compliance with the License.
 * You may obtain a copy of the License at
 *
 *   http://www.apache.org/licenses/LICENSE-2.0
 *
 * Unless required by applicable law or agreed to in writing, software
 * distributed under the License is distributed on an "AS IS" BASIS,
 * WITHOUT WARRANTIES OR CONDITIONS OF ANY KIND, either express or implied.
 * See the License for the specific language governing permissions and
 * limitations under the License.
 */

import { Value as ProtoValue } from '../protos/firestore_proto_api';
import {
  CollectionReference as PublicCollectionReference,
  DocumentChange as PublicDocumentChange,
  DocumentChangeType,
  DocumentData,
  DocumentReference as PublicDocumentReference,
  DocumentSnapshot as PublicDocumentSnapshot,
  FirebaseFirestore as PublicFirestore,
  FirestoreDataConverter,
  GetOptions,
  LogLevel as PublicLogLevel,
  OrderByDirection,
  PersistenceSettings as PublicPersistenceSettings,
  Query as PublicQuery,
  QueryDocumentSnapshot as PublicQueryDocumentSnapshot,
  QuerySnapshot as PublicQuerySnapshot,
  SetOptions,
  Settings as PublicSettings,
  SnapshotListenOptions,
  SnapshotMetadata as PublicSnapshotMetadata,
  SnapshotOptions as PublicSnapshotOptions,
  Transaction as PublicTransaction,
  UpdateData,
  WhereFilterOp,
  WriteBatch as PublicWriteBatch
} from '@firebase/firestore-types';

import { FirebaseApp } from '@firebase/app-types';
import { _FirebaseApp, FirebaseService } from '@firebase/app-types/private';
import { Blob } from './blob';
import { DatabaseId, DatabaseInfo } from '../core/database_info';
import { ListenOptions } from '../core/event_manager';
import {
  IndexedDbOfflineComponentProvider,
  MemoryOfflineComponentProvider,
  MultiTabOfflineComponentProvider,
  OfflineComponentProvider,
  OnlineComponentProvider
} from '../core/component_provider';
import { FirestoreClient } from '../core/firestore_client';
import {
  Bound,
  Direction,
  FieldFilter,
  Filter,
  findFilterOperator,
  getFirstOrderByField,
  getInequalityFilterField,
  isCollectionGroupQuery,
  LimitType,
  newQueryComparator,
  newQueryForCollectionGroup,
  newQueryForPath,
  Operator,
  OrderBy,
  Query as InternalQuery,
  queryEquals,
  queryOrderBy,
  queryWithAddedFilter,
  queryWithAddedOrderBy,
  queryWithEndAt,
  queryWithLimit,
  queryWithStartAt,
  hasLimitToLast
} from '../core/query';
import { Transaction as InternalTransaction } from '../core/transaction';
import { ChangeType, ViewSnapshot } from '../core/view_snapshot';
import { LruParams } from '../local/lru_garbage_collector';
import { Document, MaybeDocument, NoDocument } from '../model/document';
import { DocumentKey } from '../model/document_key';
import { DeleteMutation, Mutation, Precondition } from '../model/mutation';
import { FieldPath, ResourcePath } from '../model/path';
import { isServerTimestamp } from '../model/server_timestamps';
import { refValue } from '../model/values';
import { debugAssert, fail } from '../util/assert';
import { AsyncQueue } from '../util/async_queue';
import { Code, FirestoreError } from '../util/error';
import {
  invalidClassError,
  validateArgType,
  validateAtLeastNumberOfArgs,
  validateBetweenNumberOfArgs,
  validateDefined,
  validateExactNumberOfArgs,
  validateNamedOptionalPropertyEquals,
  validateNamedOptionalType,
  validateNamedType,
  validateOptionalArgType,
  validateOptionalArrayElements,
  validateOptionNames,
  validatePositiveNumber,
  validateStringEnum,
  valueDescription,
  validateIsNotUsedTogether
} from '../util/input_validation';
import {
  setLogLevel as setClientLogLevel,
  logWarn
} from '../util/log';
import { AutoId } from '../util/misc';
import { Deferred } from '../util/promise';
import { FieldPath as ExternalFieldPath } from './field_path';
import {
  CredentialsProvider,
  CredentialsSettings,
  EmptyCredentialsProvider,
  FirebaseCredentialsProvider,
  makeCredentialsProvider
} from './credentials';
import {
  CompleteFn,
  ErrorFn,
  isPartialObserver,
  NextFn,
  PartialObserver,
  Unsubscribe
} from './observer';
import {
  _DocumentKeyReference,
  fieldPathFromArgument,
  parseQueryValue,
  parseSetData,
  parseUpdateData,
  parseUpdateVarargs,
  UntypedFirestoreDataConverter,
  UserDataReader
} from './user_data_reader';
import { UserDataWriter } from './user_data_writer';
import { FirebaseAuthInternalName } from '@firebase/auth-interop-types';
import { Provider } from '@firebase/component';
<<<<<<< HEAD
import { LoadBundleTask } from './bundle';
=======
import {
  indexedDbClearPersistence,
  indexedDbStoragePrefix
} from '../local/indexeddb_persistence';
>>>>>>> b6a9bf0a

// settings() defaults:
const DEFAULT_HOST = 'firestore.googleapis.com';
const DEFAULT_SSL = true;
const DEFAULT_FORCE_LONG_POLLING = false;
const DEFAULT_FORCE_AUTO_DETECT_LONG_POLLING = false;
const DEFAULT_IGNORE_UNDEFINED_PROPERTIES = false;

/**
 * Constant used to indicate the LRU garbage collection should be disabled.
 * Set this value as the `cacheSizeBytes` on the settings passed to the
 * `Firestore` instance.
 */
export const CACHE_SIZE_UNLIMITED = LruParams.COLLECTION_DISABLED;

// enablePersistence() defaults:
const DEFAULT_SYNCHRONIZE_TABS = false;
const DEFAULT_FORCE_OWNING_TAB = false;

/** Undocumented, private additional settings not exposed in our public API. */
interface PrivateSettings extends PublicSettings {
  // Can be a google-auth-library or gapi client.
  credentials?: CredentialsSettings;
}

/**
 * Options that can be provided in the Firestore constructor when not using
 * Firebase (aka standalone mode).
 */
export interface FirestoreDatabase {
  projectId: string;
  database?: string;
}

/**
 * A concrete type describing all the values that can be applied via a
 * user-supplied firestore.Settings object. This is a separate type so that
 * defaults can be supplied and the value can be checked for equality.
 */
class FirestoreSettings {
  /** The hostname to connect to. */
  readonly host: string;

  /** Whether to use SSL when connecting. */
  readonly ssl: boolean;

  readonly cacheSizeBytes: number;

  readonly experimentalForceLongPolling: boolean;

  readonly experimentalAutoDetectLongPolling: boolean;

  readonly ignoreUndefinedProperties: boolean;

  // Can be a google-auth-library or gapi client.
  // eslint-disable-next-line @typescript-eslint/no-explicit-any
  credentials?: any;

  constructor(settings: PrivateSettings) {
    if (settings.host === undefined) {
      if (settings.ssl !== undefined) {
        throw new FirestoreError(
          Code.INVALID_ARGUMENT,
          "Can't provide ssl option if host option is not set"
        );
      }
      this.host = DEFAULT_HOST;
      this.ssl = DEFAULT_SSL;
    } else {
      validateNamedType('settings', 'non-empty string', 'host', settings.host);
      this.host = settings.host;

      validateNamedOptionalType('settings', 'boolean', 'ssl', settings.ssl);
      this.ssl = settings.ssl ?? DEFAULT_SSL;
    }
    validateOptionNames('settings', settings, [
      'host',
      'ssl',
      'credentials',
      'cacheSizeBytes',
      'experimentalForceLongPolling',
      'experimentalAutoDetectLongPolling',
      'ignoreUndefinedProperties'
    ]);

    validateNamedOptionalType(
      'settings',
      'object',
      'credentials',
      settings.credentials
    );
    this.credentials = settings.credentials;

    validateNamedOptionalType(
      'settings',
      'boolean',
      'ignoreUndefinedProperties',
      settings.ignoreUndefinedProperties
    );

    this.ignoreUndefinedProperties =
      settings.ignoreUndefinedProperties ?? DEFAULT_IGNORE_UNDEFINED_PROPERTIES;

    validateNamedOptionalType(
      'settings',
      'number',
      'cacheSizeBytes',
      settings.cacheSizeBytes
    );
    if (settings.cacheSizeBytes === undefined) {
      this.cacheSizeBytes = LruParams.DEFAULT_CACHE_SIZE_BYTES;
    } else {
      if (
        settings.cacheSizeBytes !== CACHE_SIZE_UNLIMITED &&
        settings.cacheSizeBytes < LruParams.MINIMUM_CACHE_SIZE_BYTES
      ) {
        throw new FirestoreError(
          Code.INVALID_ARGUMENT,
          `cacheSizeBytes must be at least ${LruParams.MINIMUM_CACHE_SIZE_BYTES}`
        );
      } else {
        this.cacheSizeBytes = settings.cacheSizeBytes;
      }
    }

    validateNamedOptionalType(
      'settings',
      'boolean',
      'experimentalForceLongPolling',
      settings.experimentalForceLongPolling
    );
    this.experimentalForceLongPolling =
      settings.experimentalForceLongPolling ?? DEFAULT_FORCE_LONG_POLLING;

    validateNamedOptionalType(
      'settings',
      'boolean',
      'experimentalAutoDetectLongPolling',
      settings.experimentalAutoDetectLongPolling
    );
    this.experimentalAutoDetectLongPolling =
      settings.experimentalAutoDetectLongPolling ??
      DEFAULT_FORCE_AUTO_DETECT_LONG_POLLING;

    validateIsNotUsedTogether(
      'experimentalForceLongPolling',
      settings.experimentalForceLongPolling,
      'experimentalAutoDetectLongPolling',
      settings.experimentalAutoDetectLongPolling
    );
  }

  isEqual(other: FirestoreSettings): boolean {
    return (
      this.host === other.host &&
      this.ssl === other.ssl &&
      this.credentials === other.credentials &&
      this.cacheSizeBytes === other.cacheSizeBytes &&
      this.experimentalForceLongPolling ===
        other.experimentalForceLongPolling &&
      this.experimentalAutoDetectLongPolling ===
        other.experimentalAutoDetectLongPolling &&
      this.ignoreUndefinedProperties === other.ignoreUndefinedProperties
    );
  }
}

/**
 * A persistence provider for either memory-only or IndexedDB persistence.
 * Mainly used to allow optional inclusion of IndexedDB code.
 */
export interface PersistenceProvider {
  enableIndexedDbPersistence(
    firestore: Firestore,
    forceOwnership: boolean
  ): Promise<void>;
  enableMultiTabIndexedDbPersistence(firestore: Firestore): Promise<void>;
  clearIndexedDbPersistence(firestore: Firestore): Promise<void>;
}

const MEMORY_ONLY_PERSISTENCE_ERROR_MESSAGE =
  'You are using the memory-only build of Firestore. Persistence support is ' +
  'only available via the @firebase/firestore bundle or the ' +
  'firebase-firestore.js build.';

/**
 * The persistence provider included with the memory-only SDK. This provider
 * errors for all attempts to access persistence.
 */
export class MemoryPersistenceProvider implements PersistenceProvider {
  enableIndexedDbPersistence(
    firestore: Firestore,
    forceOwnership: boolean
  ): Promise<void> {
    throw new FirestoreError(
      Code.FAILED_PRECONDITION,
      MEMORY_ONLY_PERSISTENCE_ERROR_MESSAGE
    );
  }

  enableMultiTabIndexedDbPersistence(firestore: Firestore): Promise<void> {
    throw new FirestoreError(
      Code.FAILED_PRECONDITION,
      MEMORY_ONLY_PERSISTENCE_ERROR_MESSAGE
    );
  }

  clearIndexedDbPersistence(firestore: Firestore): Promise<void> {
    throw new FirestoreError(
      Code.FAILED_PRECONDITION,
      MEMORY_ONLY_PERSISTENCE_ERROR_MESSAGE
    );
  }
}

/**
 * The persistence provider included with the full Firestore SDK.
 */
export class IndexedDbPersistenceProvider implements PersistenceProvider {
  enableIndexedDbPersistence(
    firestore: Firestore,
    forceOwnership: boolean
  ): Promise<void> {
    const onlineComponentProvider = new OnlineComponentProvider();
    const offlineComponentProvider = new IndexedDbOfflineComponentProvider(
      onlineComponentProvider,
      firestore._getSettings().cacheSizeBytes,
      forceOwnership
    );
    return firestore._configureClient(
      offlineComponentProvider,
      onlineComponentProvider
    );
  }

  enableMultiTabIndexedDbPersistence(firestore: Firestore): Promise<void> {
    const onlineComponentProvider = new OnlineComponentProvider();
    const offlineComponentProvider = new MultiTabOfflineComponentProvider(
      onlineComponentProvider,
      firestore._getSettings().cacheSizeBytes
    );
    return firestore._configureClient(
      offlineComponentProvider,
      onlineComponentProvider
    );
  }

  clearIndexedDbPersistence(firestore: Firestore): Promise<void> {
    const deferred = new Deferred();
    firestore._queue.enqueueAndForgetEvenWhileRestricted(async () => {
      try {
        await indexedDbClearPersistence(
          indexedDbStoragePrefix(
            firestore._databaseId,
            firestore._persistenceKey
          )
        );
        deferred.resolve();
      } catch (e) {
        deferred.reject(e);
      }
    });
    return deferred.promise;
  }
}
/**
 * The root reference to the database.
 */
export class Firestore implements PublicFirestore, FirebaseService {
  // The objects that are a part of this API are exposed to third-parties as
  // compiled javascript so we want to flag our private members with a leading
  // underscore to discourage their use.
  readonly _databaseId: DatabaseId;
  readonly _persistenceKey: string;
  private _credentials: CredentialsProvider;
  private readonly _firebaseApp: FirebaseApp | null = null;
  private _settings: FirestoreSettings;

  // The firestore client instance. This will be available as soon as
  // configureClient is called, but any calls against it will block until
  // setup has completed.
  //
  // Operations on the _firestoreClient don't block on _firestoreReady. Those
  // are already set to synchronize on the async queue.
  private _firestoreClient: FirestoreClient | undefined;

  // Public for use in tests.
  // TODO(mikelehen): Use modularized initialization instead.
  readonly _queue = new AsyncQueue();

  _userDataReader: UserDataReader | undefined;

  // Note: We are using `MemoryPersistenceProvider` as a default
  // ComponentProvider to ensure backwards compatibility with the format
  // expected by the console build.
  constructor(
    databaseIdOrApp: FirestoreDatabase | FirebaseApp,
    authProvider: Provider<FirebaseAuthInternalName>,
    readonly _persistenceProvider: PersistenceProvider = new MemoryPersistenceProvider()
  ) {
    if (typeof (databaseIdOrApp as FirebaseApp).options === 'object') {
      // This is very likely a Firebase app object
      // TODO(b/34177605): Can we somehow use instanceof?
      const app = databaseIdOrApp as FirebaseApp;
      this._firebaseApp = app;
      this._databaseId = Firestore.databaseIdFromApp(app);
      this._persistenceKey = app.name;
      this._credentials = new FirebaseCredentialsProvider(authProvider);
    } else {
      const external = databaseIdOrApp as FirestoreDatabase;
      if (!external.projectId) {
        throw new FirestoreError(
          Code.INVALID_ARGUMENT,
          'Must provide projectId'
        );
      }

      this._databaseId = new DatabaseId(external.projectId, external.database);
      // Use a default persistenceKey that lines up with FirebaseApp.
      this._persistenceKey = '[DEFAULT]';
      this._credentials = new EmptyCredentialsProvider();
    }

    this._settings = new FirestoreSettings({});
  }

  get _dataReader(): UserDataReader {
    debugAssert(
      !!this._firestoreClient,
      'Cannot obtain UserDataReader before instance is intitialized'
    );
    if (!this._userDataReader) {
      // Lazy initialize UserDataReader once the settings are frozen
      this._userDataReader = new UserDataReader(
        this._databaseId,
        this._settings.ignoreUndefinedProperties
      );
    }
    return this._userDataReader;
  }

  settings(settingsLiteral: PublicSettings): void {
    validateExactNumberOfArgs('Firestore.settings', arguments, 1);
    validateArgType('Firestore.settings', 'object', 1, settingsLiteral);

    if (settingsLiteral.merge) {
      settingsLiteral = { ...this._settings, ...settingsLiteral };
      // Remove the property from the settings once the merge is completed
      delete settingsLiteral.merge;
    }

    const newSettings = new FirestoreSettings(settingsLiteral);
    if (this._firestoreClient && !this._settings.isEqual(newSettings)) {
      throw new FirestoreError(
        Code.FAILED_PRECONDITION,
        'Firestore has already been started and its settings can no longer ' +
          'be changed. You can only modify settings before calling any other ' +
          'methods on a Firestore object.'
      );
    }

    this._settings = newSettings;
    if (newSettings.credentials !== undefined) {
      this._credentials = makeCredentialsProvider(newSettings.credentials);
    }
  }

  useEmulator(host: string, port: number): void {
    validateExactNumberOfArgs('Firestore.useEmulator', arguments, 2);
    validateArgType('Firestore.useEmulator', 'string', 1, host);
    validateArgType('Firestore.useEmulator', 'number', 2, port);

    if (this._settings.host !== DEFAULT_HOST) {
      logWarn(
        'Host has been set in both settings() and useEmulator(), emulator host will be used'
      );
    }

    this.settings({
      host: `${host}:${port}`,
      ssl: false,
      merge: true
    });
  }

  enableNetwork(): Promise<void> {
    this.ensureClientConfigured();
    return this._firestoreClient!.enableNetwork();
  }

  disableNetwork(): Promise<void> {
    this.ensureClientConfigured();
    return this._firestoreClient!.disableNetwork();
  }

  enablePersistence(settings?: PublicPersistenceSettings): Promise<void> {
    if (this._firestoreClient) {
      throw new FirestoreError(
        Code.FAILED_PRECONDITION,
        'Firestore has already been started and persistence can no longer ' +
          'be enabled. You can only call enablePersistence() before calling ' +
          'any other methods on a Firestore object.'
      );
    }

    let synchronizeTabs = false;
    let experimentalForceOwningTab = false;

    if (settings) {
      synchronizeTabs = settings.synchronizeTabs ?? DEFAULT_SYNCHRONIZE_TABS;
      experimentalForceOwningTab =
        settings.experimentalForceOwningTab ?? DEFAULT_FORCE_OWNING_TAB;

      validateIsNotUsedTogether(
        'synchronizeTabs',
        synchronizeTabs,
        'experimentalForceOwningTab',
        experimentalForceOwningTab
      );
    }

    return synchronizeTabs
      ? this._persistenceProvider.enableMultiTabIndexedDbPersistence(this)
      : this._persistenceProvider.enableIndexedDbPersistence(
          this,
          experimentalForceOwningTab
        );
  }

  async clearPersistence(): Promise<void> {
    if (
      this._firestoreClient !== undefined &&
      !this._firestoreClient.clientTerminated
    ) {
      throw new FirestoreError(
        Code.FAILED_PRECONDITION,
        'Persistence can only be cleared before a Firestore instance is ' +
          'initialized or after it is terminated.'
      );
    }
    return this._persistenceProvider.clearIndexedDbPersistence(this);
  }

  terminate(): Promise<void> {
    (this.app as _FirebaseApp)._removeServiceInstance('firestore');
    return this.INTERNAL.delete();
  }

  get _isTerminated(): boolean {
    this.ensureClientConfigured();
    return this._firestoreClient!.clientTerminated;
  }

  waitForPendingWrites(): Promise<void> {
    this.ensureClientConfigured();
    return this._firestoreClient!.waitForPendingWrites();
  }

  onSnapshotsInSync(observer: PartialObserver<void>): Unsubscribe;
  onSnapshotsInSync(onSync: () => void): Unsubscribe;
  onSnapshotsInSync(arg: unknown): Unsubscribe {
    this.ensureClientConfigured();

    if (isPartialObserver(arg)) {
      return this._firestoreClient!.addSnapshotsInSyncListener(
        arg as PartialObserver<void>
      );
    } else {
      validateArgType('Firestore.onSnapshotsInSync', 'function', 1, arg);
      const observer: PartialObserver<void> = {
        next: arg as () => void
      };
      return this._firestoreClient!.addSnapshotsInSyncListener(observer);
    }
  }

  _loadBundle(
    bundleData: ArrayBuffer | ReadableStream<Uint8Array> | string
  ): LoadBundleTask {
    this.ensureClientConfigured();
    const resultTask = new LoadBundleTask();
    this._firestoreClient!.loadBundle(bundleData, resultTask);
    return resultTask;
  }

  _namedQuery(name: string): Promise<PublicQuery | null> {
    this.ensureClientConfigured();
    return this._firestoreClient!.getNamedQuery(name).then(namedQuery => {
      if (!namedQuery) {
        return null;
      }

      return new Query(namedQuery.query, this, null);
    });
  }

  ensureClientConfigured(): FirestoreClient {
    if (!this._firestoreClient) {
      // Kick off starting the client but don't actually wait for it.
      // eslint-disable-next-line @typescript-eslint/no-floating-promises
      this._configureClient(
        new MemoryOfflineComponentProvider(),
        new OnlineComponentProvider()
      );
    }
    return this._firestoreClient as FirestoreClient;
  }

  private makeDatabaseInfo(): DatabaseInfo {
    return new DatabaseInfo(
      this._databaseId,
      this._persistenceKey,
      this._settings.host,
      this._settings.ssl,
      this._settings.experimentalForceLongPolling,
      this._settings.experimentalAutoDetectLongPolling
    );
  }

  // TODO(schmidt-sebastian): Make this private again in
  // https://github.com/firebase/firebase-js-sdk/pull/3901.
  _configureClient(
    offlineComponentProvider: OfflineComponentProvider,
    onlineComponentProvider: OnlineComponentProvider
  ): Promise<void> {
    debugAssert(!!this._settings.host, 'FirestoreSettings.host is not set');
    debugAssert(
      !this._firestoreClient,
      'configureClient() called multiple times'
    );

    const databaseInfo = this.makeDatabaseInfo();

    this._firestoreClient = new FirestoreClient(this._credentials, this._queue);

    return this._firestoreClient.start(
      databaseInfo,
      offlineComponentProvider,
      onlineComponentProvider
    );
  }

  private static databaseIdFromApp(app: FirebaseApp): DatabaseId {
    if (!contains(app.options, 'projectId')) {
      throw new FirestoreError(
        Code.INVALID_ARGUMENT,
        '"projectId" not provided in firebase.initializeApp.'
      );
    }

    const projectId = app.options.projectId;
    if (!projectId || typeof projectId !== 'string') {
      throw new FirestoreError(
        Code.INVALID_ARGUMENT,
        'projectId must be a string in FirebaseApp.options'
      );
    }
    return new DatabaseId(projectId);
  }

  get app(): FirebaseApp {
    if (!this._firebaseApp) {
      throw new FirestoreError(
        Code.FAILED_PRECONDITION,
        "Firestore was not initialized using the Firebase SDK. 'app' is " +
          'not available'
      );
    }
    return this._firebaseApp;
  }

  INTERNAL = {
    delete: async (): Promise<void> => {
      // The client must be initalized to ensure that all subsequent API usage
      // throws an exception.
      this.ensureClientConfigured();
      await this._firestoreClient!.terminate();
    }
  };

  collection(pathString: string): PublicCollectionReference {
    validateExactNumberOfArgs('Firestore.collection', arguments, 1);
    validateArgType('Firestore.collection', 'non-empty string', 1, pathString);
    this.ensureClientConfigured();
    return new CollectionReference(
      ResourcePath.fromString(pathString),
      this,
      /* converter= */ null
    );
  }

  doc(pathString: string): PublicDocumentReference {
    validateExactNumberOfArgs('Firestore.doc', arguments, 1);
    validateArgType('Firestore.doc', 'non-empty string', 1, pathString);
    this.ensureClientConfigured();
    return DocumentReference.forPath(
      ResourcePath.fromString(pathString),
      this,
      /* converter= */ null
    );
  }

  collectionGroup(collectionId: string): PublicQuery {
    validateExactNumberOfArgs('Firestore.collectionGroup', arguments, 1);
    validateArgType(
      'Firestore.collectionGroup',
      'non-empty string',
      1,
      collectionId
    );
    if (collectionId.indexOf('/') >= 0) {
      throw new FirestoreError(
        Code.INVALID_ARGUMENT,
        `Invalid collection ID '${collectionId}' passed to function ` +
          `Firestore.collectionGroup(). Collection IDs must not contain '/'.`
      );
    }
    this.ensureClientConfigured();
    return new Query(
      newQueryForCollectionGroup(collectionId),
      this,
      /* converter= */ null
    );
  }

  runTransaction<T>(
    updateFunction: (transaction: PublicTransaction) => Promise<T>
  ): Promise<T> {
    validateExactNumberOfArgs('Firestore.runTransaction', arguments, 1);
    validateArgType('Firestore.runTransaction', 'function', 1, updateFunction);
    return this.ensureClientConfigured().transaction(
      (transaction: InternalTransaction) => {
        return updateFunction(new Transaction(this, transaction));
      }
    );
  }

  batch(): PublicWriteBatch {
    this.ensureClientConfigured();

    return new WriteBatch(this);
  }

  // Visible for testing.
  _getSettings(): PublicSettings {
    return this._settings;
  }
}

export function setLogLevel(level: PublicLogLevel): void {
  validateExactNumberOfArgs('Firestore.setLogLevel', arguments, 1);
  validateStringEnum(
    'setLogLevel',
    ['debug', 'error', 'silent', 'warn', 'info', 'verbose'],
    1,
    level
  );
  setClientLogLevel(level);
}

/**
 * A reference to a transaction.
 */
export class Transaction implements PublicTransaction {
  constructor(
    private _firestore: Firestore,
    private _transaction: InternalTransaction
  ) {}

  get<T>(
    documentRef: PublicDocumentReference<T>
  ): Promise<PublicDocumentSnapshot<T>> {
    validateExactNumberOfArgs('Transaction.get', arguments, 1);
    const ref = validateReference(
      'Transaction.get',
      documentRef,
      this._firestore
    );
    return this._transaction
      .lookup([ref._key])
      .then((docs: MaybeDocument[]) => {
        if (!docs || docs.length !== 1) {
          return fail('Mismatch in docs returned from document lookup.');
        }
        const doc = docs[0];
        if (doc instanceof NoDocument) {
          return new DocumentSnapshot<T>(
            this._firestore,
            ref._key,
            null,
            /* fromCache= */ false,
            /* hasPendingWrites= */ false,
            ref._converter
          );
        } else if (doc instanceof Document) {
          return new DocumentSnapshot<T>(
            this._firestore,
            ref._key,
            doc,
            /* fromCache= */ false,
            /* hasPendingWrites= */ false,
            ref._converter
          );
        } else {
          throw fail(
            `BatchGetDocumentsRequest returned unexpected document type: ${doc.constructor.name}`
          );
        }
      });
  }

  set<T>(
    documentRef: DocumentReference<T>,
    data: Partial<T>,
    options: SetOptions
  ): Transaction;
  set<T>(documentRef: DocumentReference<T>, data: T): Transaction;
  set<T>(
    documentRef: PublicDocumentReference<T>,
    value: T | Partial<T>,
    options?: SetOptions
  ): Transaction {
    validateBetweenNumberOfArgs('Transaction.set', arguments, 2, 3);
    const ref = validateReference(
      'Transaction.set',
      documentRef,
      this._firestore
    );
    options = validateSetOptions('Transaction.set', options);
    const convertedValue = applyFirestoreDataConverter(
      ref._converter,
      value,
      options
    );
    const parsed = parseSetData(
      this._firestore._dataReader,
      'Transaction.set',
      ref._key,
      convertedValue,
      ref._converter !== null,
      options
    );
    this._transaction.set(ref._key, parsed);
    return this;
  }

  update(
    documentRef: PublicDocumentReference<unknown>,
    value: UpdateData
  ): Transaction;
  update(
    documentRef: PublicDocumentReference<unknown>,
    field: string | ExternalFieldPath,
    value: unknown,
    ...moreFieldsAndValues: unknown[]
  ): Transaction;
  update(
    documentRef: PublicDocumentReference<unknown>,
    fieldOrUpdateData: string | ExternalFieldPath | UpdateData,
    value?: unknown,
    ...moreFieldsAndValues: unknown[]
  ): Transaction {
    let ref;
    let parsed;

    if (
      typeof fieldOrUpdateData === 'string' ||
      fieldOrUpdateData instanceof ExternalFieldPath
    ) {
      validateAtLeastNumberOfArgs('Transaction.update', arguments, 3);
      ref = validateReference(
        'Transaction.update',
        documentRef,
        this._firestore
      );
      parsed = parseUpdateVarargs(
        this._firestore._dataReader,
        'Transaction.update',
        ref._key,
        fieldOrUpdateData,
        value,
        moreFieldsAndValues
      );
    } else {
      validateExactNumberOfArgs('Transaction.update', arguments, 2);
      ref = validateReference(
        'Transaction.update',
        documentRef,
        this._firestore
      );
      parsed = parseUpdateData(
        this._firestore._dataReader,
        'Transaction.update',
        ref._key,
        fieldOrUpdateData
      );
    }

    this._transaction.update(ref._key, parsed);
    return this;
  }

  delete(documentRef: PublicDocumentReference<unknown>): Transaction {
    validateExactNumberOfArgs('Transaction.delete', arguments, 1);
    const ref = validateReference(
      'Transaction.delete',
      documentRef,
      this._firestore
    );
    this._transaction.delete(ref._key);
    return this;
  }
}

export class WriteBatch implements PublicWriteBatch {
  private _mutations = [] as Mutation[];
  private _committed = false;

  constructor(private _firestore: Firestore) {}

  set<T>(
    documentRef: DocumentReference<T>,
    data: Partial<T>,
    options: SetOptions
  ): WriteBatch;
  set<T>(documentRef: DocumentReference<T>, data: T): WriteBatch;
  set<T>(
    documentRef: PublicDocumentReference<T>,
    value: T | Partial<T>,
    options?: SetOptions
  ): WriteBatch {
    validateBetweenNumberOfArgs('WriteBatch.set', arguments, 2, 3);
    this.verifyNotCommitted();
    const ref = validateReference(
      'WriteBatch.set',
      documentRef,
      this._firestore
    );
    options = validateSetOptions('WriteBatch.set', options);
    const convertedValue = applyFirestoreDataConverter(
      ref._converter,
      value,
      options
    );
    const parsed = parseSetData(
      this._firestore._dataReader,
      'WriteBatch.set',
      ref._key,
      convertedValue,
      ref._converter !== null,
      options
    );
    this._mutations = this._mutations.concat(
      parsed.toMutations(ref._key, Precondition.none())
    );
    return this;
  }

  update(
    documentRef: PublicDocumentReference<unknown>,
    value: UpdateData
  ): WriteBatch;
  update(
    documentRef: PublicDocumentReference<unknown>,
    field: string | ExternalFieldPath,
    value: unknown,
    ...moreFieldsAndValues: unknown[]
  ): WriteBatch;
  update(
    documentRef: PublicDocumentReference<unknown>,
    fieldOrUpdateData: string | ExternalFieldPath | UpdateData,
    value?: unknown,
    ...moreFieldsAndValues: unknown[]
  ): WriteBatch {
    this.verifyNotCommitted();

    let ref;
    let parsed;

    if (
      typeof fieldOrUpdateData === 'string' ||
      fieldOrUpdateData instanceof ExternalFieldPath
    ) {
      validateAtLeastNumberOfArgs('WriteBatch.update', arguments, 3);
      ref = validateReference(
        'WriteBatch.update',
        documentRef,
        this._firestore
      );
      parsed = parseUpdateVarargs(
        this._firestore._dataReader,
        'WriteBatch.update',
        ref._key,
        fieldOrUpdateData,
        value,
        moreFieldsAndValues
      );
    } else {
      validateExactNumberOfArgs('WriteBatch.update', arguments, 2);
      ref = validateReference(
        'WriteBatch.update',
        documentRef,
        this._firestore
      );
      parsed = parseUpdateData(
        this._firestore._dataReader,
        'WriteBatch.update',
        ref._key,
        fieldOrUpdateData
      );
    }

    this._mutations = this._mutations.concat(
      parsed.toMutations(ref._key, Precondition.exists(true))
    );
    return this;
  }

  delete(documentRef: PublicDocumentReference<unknown>): WriteBatch {
    validateExactNumberOfArgs('WriteBatch.delete', arguments, 1);
    this.verifyNotCommitted();
    const ref = validateReference(
      'WriteBatch.delete',
      documentRef,
      this._firestore
    );
    this._mutations = this._mutations.concat(
      new DeleteMutation(ref._key, Precondition.none())
    );
    return this;
  }

  commit(): Promise<void> {
    this.verifyNotCommitted();
    this._committed = true;
    if (this._mutations.length > 0) {
      return this._firestore.ensureClientConfigured().write(this._mutations);
    }

    return Promise.resolve();
  }

  private verifyNotCommitted(): void {
    if (this._committed) {
      throw new FirestoreError(
        Code.FAILED_PRECONDITION,
        'A write batch can no longer be used after commit() ' +
          'has been called.'
      );
    }
  }
}

/**
 * A reference to a particular document in a collection in the database.
 */
export class DocumentReference<T = DocumentData>
  extends _DocumentKeyReference<T>
  implements PublicDocumentReference<T> {
  private _firestoreClient: FirestoreClient;

  constructor(
    public _key: DocumentKey,
    readonly firestore: Firestore,
    readonly _converter: FirestoreDataConverter<T> | null
  ) {
    super(firestore._databaseId, _key, _converter);
    this._firestoreClient = this.firestore.ensureClientConfigured();
  }

  static forPath<U>(
    path: ResourcePath,
    firestore: Firestore,
    converter: FirestoreDataConverter<U> | null
  ): DocumentReference<U> {
    if (path.length % 2 !== 0) {
      throw new FirestoreError(
        Code.INVALID_ARGUMENT,
        'Invalid document reference. Document ' +
          'references must have an even number of segments, but ' +
          `${path.canonicalString()} has ${path.length}`
      );
    }
    return new DocumentReference(new DocumentKey(path), firestore, converter);
  }

  get id(): string {
    return this._key.path.lastSegment();
  }

  get parent(): PublicCollectionReference<T> {
    return new CollectionReference(
      this._key.path.popLast(),
      this.firestore,
      this._converter
    );
  }

  get path(): string {
    return this._key.path.canonicalString();
  }

  collection(pathString: string): PublicCollectionReference<DocumentData> {
    validateExactNumberOfArgs('DocumentReference.collection', arguments, 1);
    validateArgType(
      'DocumentReference.collection',
      'non-empty string',
      1,
      pathString
    );
    if (!pathString) {
      throw new FirestoreError(
        Code.INVALID_ARGUMENT,
        'Must provide a non-empty collection name to collection()'
      );
    }
    const path = ResourcePath.fromString(pathString);
    return new CollectionReference(
      this._key.path.child(path),
      this.firestore,
      /* converter= */ null
    );
  }

  isEqual(other: PublicDocumentReference<T>): boolean {
    if (!(other instanceof DocumentReference)) {
      throw invalidClassError('isEqual', 'DocumentReference', 1, other);
    }
    return (
      this.firestore === other.firestore &&
      this._key.isEqual(other._key) &&
      this._converter === other._converter
    );
  }

  set(value: Partial<T>, options: SetOptions): Promise<void>;
  set(value: T): Promise<void>;
  set(value: T | Partial<T>, options?: SetOptions): Promise<void> {
    validateBetweenNumberOfArgs('DocumentReference.set', arguments, 1, 2);
    options = validateSetOptions('DocumentReference.set', options);
    const convertedValue = applyFirestoreDataConverter(
      this._converter,
      value,
      options
    );
    const parsed = parseSetData(
      this.firestore._dataReader,
      'DocumentReference.set',
      this._key,
      convertedValue,
      this._converter !== null,
      options
    );
    return this._firestoreClient.write(
      parsed.toMutations(this._key, Precondition.none())
    );
  }

  update(value: UpdateData): Promise<void>;
  update(
    field: string | ExternalFieldPath,
    value: unknown,
    ...moreFieldsAndValues: unknown[]
  ): Promise<void>;
  update(
    fieldOrUpdateData: string | ExternalFieldPath | UpdateData,
    value?: unknown,
    ...moreFieldsAndValues: unknown[]
  ): Promise<void> {
    let parsed;

    if (
      typeof fieldOrUpdateData === 'string' ||
      fieldOrUpdateData instanceof ExternalFieldPath
    ) {
      validateAtLeastNumberOfArgs('DocumentReference.update', arguments, 2);
      parsed = parseUpdateVarargs(
        this.firestore._dataReader,
        'DocumentReference.update',
        this._key,
        fieldOrUpdateData,
        value,
        moreFieldsAndValues
      );
    } else {
      validateExactNumberOfArgs('DocumentReference.update', arguments, 1);
      parsed = parseUpdateData(
        this.firestore._dataReader,
        'DocumentReference.update',
        this._key,
        fieldOrUpdateData
      );
    }

    return this._firestoreClient.write(
      parsed.toMutations(this._key, Precondition.exists(true))
    );
  }

  delete(): Promise<void> {
    validateExactNumberOfArgs('DocumentReference.delete', arguments, 0);
    return this._firestoreClient.write([
      new DeleteMutation(this._key, Precondition.none())
    ]);
  }

  onSnapshot(observer: PartialObserver<PublicDocumentSnapshot<T>>): Unsubscribe;
  onSnapshot(
    options: SnapshotListenOptions,
    observer: PartialObserver<PublicDocumentSnapshot<T>>
  ): Unsubscribe;
  onSnapshot(
    onNext: NextFn<PublicDocumentSnapshot<T>>,
    onError?: ErrorFn,
    onCompletion?: CompleteFn
  ): Unsubscribe;
  onSnapshot(
    options: SnapshotListenOptions,
    onNext: NextFn<PublicDocumentSnapshot<T>>,
    onError?: ErrorFn,
    onCompletion?: CompleteFn
  ): Unsubscribe;

  onSnapshot(...args: unknown[]): Unsubscribe {
    validateBetweenNumberOfArgs(
      'DocumentReference.onSnapshot',
      arguments,
      1,
      4
    );
    let options: ListenOptions = {
      includeMetadataChanges: false
    };
    let currArg = 0;
    if (
      typeof args[currArg] === 'object' &&
      !isPartialObserver(args[currArg])
    ) {
      options = args[currArg] as SnapshotListenOptions;
      validateOptionNames('DocumentReference.onSnapshot', options, [
        'includeMetadataChanges'
      ]);
      validateNamedOptionalType(
        'DocumentReference.onSnapshot',
        'boolean',
        'includeMetadataChanges',
        options.includeMetadataChanges
      );
      currArg++;
    }

    const internalOptions = {
      includeMetadataChanges: options.includeMetadataChanges
    };

    if (isPartialObserver(args[currArg])) {
      const userObserver = args[currArg] as PartialObserver<
        PublicDocumentSnapshot<T>
      >;
      args[currArg] = userObserver.next?.bind(userObserver);
      args[currArg + 1] = userObserver.error?.bind(userObserver);
      args[currArg + 2] = userObserver.complete?.bind(userObserver);
    } else {
      validateArgType(
        'DocumentReference.onSnapshot',
        'function',
        currArg,
        args[currArg]
      );
      validateOptionalArgType(
        'DocumentReference.onSnapshot',
        'function',
        currArg + 1,
        args[currArg + 1]
      );
      validateOptionalArgType(
        'DocumentReference.onSnapshot',
        'function',
        currArg + 2,
        args[currArg + 2]
      );
    }

    const observer: PartialObserver<ViewSnapshot> = {
      next: snapshot => {
        if (args[currArg]) {
          (args[currArg] as NextFn<PublicDocumentSnapshot<T>>)(
            this._convertToDocSnapshot(snapshot)
          );
        }
      },
      error: args[currArg + 1] as ErrorFn,
      complete: args[currArg + 2] as CompleteFn
    };

    return this._firestoreClient.listen(
      newQueryForPath(this._key.path),
      internalOptions,
      observer
    );
  }

  get(options?: GetOptions): Promise<PublicDocumentSnapshot<T>> {
    validateBetweenNumberOfArgs('DocumentReference.get', arguments, 0, 1);
    validateGetOptions('DocumentReference.get', options);

    const firestoreClient = this.firestore.ensureClientConfigured();
    if (options && options.source === 'cache') {
      return firestoreClient
        .getDocumentFromLocalCache(this._key)
        .then(
          doc =>
            new DocumentSnapshot(
              this.firestore,
              this._key,
              doc,
              /*fromCache=*/ true,
              doc instanceof Document ? doc.hasLocalMutations : false,
              this._converter
            )
        );
    } else {
      return firestoreClient
        .getDocumentViaSnapshotListener(this._key, options)
        .then(snapshot => this._convertToDocSnapshot(snapshot));
    }
  }

  withConverter<U>(
    converter: FirestoreDataConverter<U>
  ): PublicDocumentReference<U> {
    return new DocumentReference<U>(this._key, this.firestore, converter);
  }

  /**
   * Converts a ViewSnapshot that contains the current document to a
   * DocumentSnapshot.
   */
  private _convertToDocSnapshot(snapshot: ViewSnapshot): DocumentSnapshot<T> {
    debugAssert(
      snapshot.docs.size <= 1,
      'Too many documents returned on a document query'
    );
    const doc = snapshot.docs.get(this._key);

    return new DocumentSnapshot(
      this.firestore,
      this._key,
      doc,
      snapshot.fromCache,
      snapshot.hasPendingWrites,
      this._converter
    );
  }
}

/**
 * Metadata about a snapshot, describing the state of the snapshot.
 */
export class SnapshotMetadata implements PublicSnapshotMetadata {
  /**
   * True if the snapshot contains the result of local writes (for example
   * `set()` or `update()` calls) that have not yet been committed to the
   * backend. If your listener has opted into metadata updates (via
   * `SnapshotListenOptions`) you will receive another snapshot with
   * `hasPendingWrites` equal to false once the writes have been committed to
   * the backend.
   */
  readonly hasPendingWrites: boolean;

  /**
   * True if the snapshot was created from cached data rather than guaranteed
   * up-to-date server data. If your listener has opted into metadata updates
   * (via `SnapshotListenOptions`) you will receive another snapshot with
   * `fromCache` set to false once the client has received up-to-date data from
   * the backend.
   */
  readonly fromCache: boolean;

  constructor(hasPendingWrites: boolean, fromCache: boolean) {
    this.hasPendingWrites = hasPendingWrites;
    this.fromCache = fromCache;
  }

  /**
   * Returns true if this `SnapshotMetadata` is equal to the provided one.
   *
   * @param other The `SnapshotMetadata` to compare against.
   * @return true if this `SnapshotMetadata` is equal to the provided one.
   */
  isEqual(other: PublicSnapshotMetadata): boolean {
    return (
      this.hasPendingWrites === other.hasPendingWrites &&
      this.fromCache === other.fromCache
    );
  }
}

/**
 * Options interface that can be provided to configure the deserialization of
 * DocumentSnapshots.
 */
export interface SnapshotOptions extends PublicSnapshotOptions {}

export class DocumentSnapshot<T = DocumentData>
  implements PublicDocumentSnapshot<T> {
  constructor(
    private _firestore: Firestore,
    private _key: DocumentKey,
    public _document: Document | null,
    private _fromCache: boolean,
    private _hasPendingWrites: boolean,
    private readonly _converter: FirestoreDataConverter<T> | null
  ) {}

  data(options?: PublicSnapshotOptions): T | undefined {
    validateBetweenNumberOfArgs('DocumentSnapshot.data', arguments, 0, 1);
    options = validateSnapshotOptions('DocumentSnapshot.data', options);
    if (!this._document) {
      return undefined;
    } else {
      // We only want to use the converter and create a new DocumentSnapshot
      // if a converter has been provided.
      if (this._converter) {
        const snapshot = new QueryDocumentSnapshot(
          this._firestore,
          this._key,
          this._document,
          this._fromCache,
          this._hasPendingWrites,
          /* converter= */ null
        );
        return this._converter.fromFirestore(snapshot, options);
      } else {
        const userDataWriter = new UserDataWriter(
          this._firestore._databaseId,
          options.serverTimestamps || 'none',
          key =>
            new DocumentReference(key, this._firestore, /* converter= */ null),
          bytes => new Blob(bytes)
        );
        return userDataWriter.convertValue(this._document.toProto()) as T;
      }
    }
  }

  get(
    fieldPath: string | ExternalFieldPath,
    options?: PublicSnapshotOptions
  ): unknown {
    validateBetweenNumberOfArgs('DocumentSnapshot.get', arguments, 1, 2);
    options = validateSnapshotOptions('DocumentSnapshot.get', options);
    if (this._document) {
      const value = this._document
        .data()
        .field(
          fieldPathFromArgument('DocumentSnapshot.get', fieldPath, this._key)
        );
      if (value !== null) {
        const userDataWriter = new UserDataWriter(
          this._firestore._databaseId,
          options.serverTimestamps || 'none',
          key => new DocumentReference(key, this._firestore, this._converter),
          bytes => new Blob(bytes)
        );
        return userDataWriter.convertValue(value);
      }
    }
    return undefined;
  }

  get id(): string {
    return this._key.path.lastSegment();
  }

  get ref(): PublicDocumentReference<T> {
    return new DocumentReference<T>(
      this._key,
      this._firestore,
      this._converter
    );
  }

  get exists(): boolean {
    return this._document !== null;
  }

  get metadata(): PublicSnapshotMetadata {
    return new SnapshotMetadata(this._hasPendingWrites, this._fromCache);
  }

  isEqual(other: PublicDocumentSnapshot<T>): boolean {
    if (!(other instanceof DocumentSnapshot)) {
      throw invalidClassError('isEqual', 'DocumentSnapshot', 1, other);
    }
    return (
      this._firestore === other._firestore &&
      this._fromCache === other._fromCache &&
      this._key.isEqual(other._key) &&
      (this._document === null
        ? other._document === null
        : this._document.isEqual(other._document)) &&
      this._converter === other._converter
    );
  }
}

export class QueryDocumentSnapshot<T = DocumentData>
  extends DocumentSnapshot<T>
  implements PublicQueryDocumentSnapshot<T> {
  data(options?: SnapshotOptions): T {
    const data = super.data(options);
    debugAssert(
      data !== undefined,
      'Document in a QueryDocumentSnapshot should exist'
    );
    return data;
  }
}

export function newQueryFilter(
  query: InternalQuery,
  methodName: string,
  dataReader: UserDataReader,
  databaseId: DatabaseId,
  fieldPath: FieldPath,
  op: Operator,
  value: unknown
): FieldFilter {
  let fieldValue: ProtoValue;
  if (fieldPath.isKeyField()) {
    if (op === Operator.ARRAY_CONTAINS || op === Operator.ARRAY_CONTAINS_ANY) {
      throw new FirestoreError(
        Code.INVALID_ARGUMENT,
        `Invalid Query. You can't perform '${op}' ` +
          'queries on FieldPath.documentId().'
      );
    } else if (op === Operator.IN || op === Operator.NOT_IN) {
      validateDisjunctiveFilterElements(value, op);
      const referenceList: ProtoValue[] = [];
      for (const arrayValue of value as ProtoValue[]) {
        referenceList.push(parseDocumentIdValue(databaseId, query, arrayValue));
      }
      fieldValue = { arrayValue: { values: referenceList } };
    } else {
      fieldValue = parseDocumentIdValue(databaseId, query, value);
    }
  } else {
    if (
      op === Operator.IN ||
      op === Operator.NOT_IN ||
      op === Operator.ARRAY_CONTAINS_ANY
    ) {
      validateDisjunctiveFilterElements(value, op);
    }
    fieldValue = parseQueryValue(
      dataReader,
      methodName,
      value,
      /* allowArrays= */ op === Operator.IN || op === Operator.NOT_IN
    );
  }
  const filter = FieldFilter.create(fieldPath, op, fieldValue);
  validateNewFilter(query, filter);
  return filter;
}

export function newQueryOrderBy(
  query: InternalQuery,
  fieldPath: FieldPath,
  direction: Direction
): OrderBy {
  if (query.startAt !== null) {
    throw new FirestoreError(
      Code.INVALID_ARGUMENT,
      'Invalid query. You must not call startAt() or startAfter() before ' +
        'calling orderBy().'
    );
  }
  if (query.endAt !== null) {
    throw new FirestoreError(
      Code.INVALID_ARGUMENT,
      'Invalid query. You must not call endAt() or endBefore() before ' +
        'calling orderBy().'
    );
  }
  const orderBy = new OrderBy(fieldPath, direction);
  validateNewOrderBy(query, orderBy);
  return orderBy;
}

/**
 * Create a Bound from a query and a document.
 *
 * Note that the Bound will always include the key of the document
 * and so only the provided document will compare equal to the returned
 * position.
 *
 * Will throw if the document does not contain all fields of the order by
 * of the query or if any of the fields in the order by are an uncommitted
 * server timestamp.
 */
export function newQueryBoundFromDocument(
  query: InternalQuery,
  databaseId: DatabaseId,
  methodName: string,
  doc: Document | null,
  before: boolean
): Bound {
  if (!doc) {
    throw new FirestoreError(
      Code.NOT_FOUND,
      `Can't use a DocumentSnapshot that doesn't exist for ` +
        `${methodName}().`
    );
  }

  const components: ProtoValue[] = [];

  // Because people expect to continue/end a query at the exact document
  // provided, we need to use the implicit sort order rather than the explicit
  // sort order, because it's guaranteed to contain the document key. That way
  // the position becomes unambiguous and the query continues/ends exactly at
  // the provided document. Without the key (by using the explicit sort
  // orders), multiple documents could match the position, yielding duplicate
  // results.
  for (const orderBy of queryOrderBy(query)) {
    if (orderBy.field.isKeyField()) {
      components.push(refValue(databaseId, doc.key));
    } else {
      const value = doc.field(orderBy.field);
      if (isServerTimestamp(value)) {
        throw new FirestoreError(
          Code.INVALID_ARGUMENT,
          'Invalid query. You are trying to start or end a query using a ' +
            'document for which the field "' +
            orderBy.field +
            '" is an uncommitted server timestamp. (Since the value of ' +
            'this field is unknown, you cannot start/end a query with it.)'
        );
      } else if (value !== null) {
        components.push(value);
      } else {
        const field = orderBy.field.canonicalString();
        throw new FirestoreError(
          Code.INVALID_ARGUMENT,
          `Invalid query. You are trying to start or end a query using a ` +
            `document for which the field '${field}' (used as the ` +
            `orderBy) does not exist.`
        );
      }
    }
  }
  return new Bound(components, before);
}

/**
 * Converts a list of field values to a Bound for the given query.
 */
export function newQueryBoundFromFields(
  query: InternalQuery,
  databaseId: DatabaseId,
  dataReader: UserDataReader,
  methodName: string,
  values: unknown[],
  before: boolean
): Bound {
  // Use explicit order by's because it has to match the query the user made
  const orderBy = query.explicitOrderBy;
  if (values.length > orderBy.length) {
    throw new FirestoreError(
      Code.INVALID_ARGUMENT,
      `Too many arguments provided to ${methodName}(). ` +
        `The number of arguments must be less than or equal to the ` +
        `number of orderBy() clauses`
    );
  }

  const components: ProtoValue[] = [];
  for (let i = 0; i < values.length; i++) {
    const rawValue = values[i];
    const orderByComponent = orderBy[i];
    if (orderByComponent.field.isKeyField()) {
      if (typeof rawValue !== 'string') {
        throw new FirestoreError(
          Code.INVALID_ARGUMENT,
          `Invalid query. Expected a string for document ID in ` +
            `${methodName}(), but got a ${typeof rawValue}`
        );
      }
      if (!isCollectionGroupQuery(query) && rawValue.indexOf('/') !== -1) {
        throw new FirestoreError(
          Code.INVALID_ARGUMENT,
          `Invalid query. When querying a collection and ordering by FieldPath.documentId(), ` +
            `the value passed to ${methodName}() must be a plain document ID, but ` +
            `'${rawValue}' contains a slash.`
        );
      }
      const path = query.path.child(ResourcePath.fromString(rawValue));
      if (!DocumentKey.isDocumentKey(path)) {
        throw new FirestoreError(
          Code.INVALID_ARGUMENT,
          `Invalid query. When querying a collection group and ordering by ` +
            `FieldPath.documentId(), the value passed to ${methodName}() must result in a ` +
            `valid document path, but '${path}' is not because it contains an odd number ` +
            `of segments.`
        );
      }
      const key = new DocumentKey(path);
      components.push(refValue(databaseId, key));
    } else {
      const wrapped = parseQueryValue(dataReader, methodName, rawValue);
      components.push(wrapped);
    }
  }

  return new Bound(components, before);
}

/**
 * Parses the given documentIdValue into a ReferenceValue, throwing
 * appropriate errors if the value is anything other than a DocumentReference
 * or String, or if the string is malformed.
 */
function parseDocumentIdValue(
  databaseId: DatabaseId,
  query: InternalQuery,
  documentIdValue: unknown
): ProtoValue {
  if (typeof documentIdValue === 'string') {
    if (documentIdValue === '') {
      throw new FirestoreError(
        Code.INVALID_ARGUMENT,
        'Invalid query. When querying with FieldPath.documentId(), you ' +
          'must provide a valid document ID, but it was an empty string.'
      );
    }
    if (!isCollectionGroupQuery(query) && documentIdValue.indexOf('/') !== -1) {
      throw new FirestoreError(
        Code.INVALID_ARGUMENT,
        `Invalid query. When querying a collection by ` +
          `FieldPath.documentId(), you must provide a plain document ID, but ` +
          `'${documentIdValue}' contains a '/' character.`
      );
    }
    const path = query.path.child(ResourcePath.fromString(documentIdValue));
    if (!DocumentKey.isDocumentKey(path)) {
      throw new FirestoreError(
        Code.INVALID_ARGUMENT,
        `Invalid query. When querying a collection group by ` +
          `FieldPath.documentId(), the value provided must result in a valid document path, ` +
          `but '${path}' is not because it has an odd number of segments (${path.length}).`
      );
    }
    return refValue(databaseId, new DocumentKey(path));
  } else if (documentIdValue instanceof _DocumentKeyReference) {
    return refValue(databaseId, documentIdValue._key);
  } else {
    throw new FirestoreError(
      Code.INVALID_ARGUMENT,
      `Invalid query. When querying with FieldPath.documentId(), you must provide a valid ` +
        `string or a DocumentReference, but it was: ` +
        `${valueDescription(documentIdValue)}.`
    );
  }
}

/**
 * Validates that the value passed into a disjunctive filter satisfies all
 * array requirements.
 */
function validateDisjunctiveFilterElements(
  value: unknown,
  operator: Operator
): void {
  if (!Array.isArray(value) || value.length === 0) {
    throw new FirestoreError(
      Code.INVALID_ARGUMENT,
      'Invalid Query. A non-empty array is required for ' +
        `'${operator.toString()}' filters.`
    );
  }
  if (value.length > 10) {
    throw new FirestoreError(
      Code.INVALID_ARGUMENT,
      `Invalid Query. '${operator.toString()}' filters support a ` +
        'maximum of 10 elements in the value array.'
    );
  }
  if (operator === Operator.IN || operator === Operator.ARRAY_CONTAINS_ANY) {
    if (value.indexOf(null) >= 0) {
      throw new FirestoreError(
        Code.INVALID_ARGUMENT,
        `Invalid Query. '${operator.toString()}' filters cannot contain 'null' ` +
          'in the value array.'
      );
    }
    if (value.filter(element => Number.isNaN(element)).length > 0) {
      throw new FirestoreError(
        Code.INVALID_ARGUMENT,
        `Invalid Query. '${operator.toString()}' filters cannot contain 'NaN' ` +
          'in the value array.'
      );
    }
  }
}

/**
 * Given an operator, returns the set of operators that cannot be used with it.
 *
 * Operators in a query must adhere to the following set of rules:
 * 1. Only one array operator is allowed.
 * 2. Only one disjunctive operator is allowed.
 * 3. NOT_EQUAL cannot be used with another NOT_EQUAL operator.
 * 4. NOT_IN cannot be used with array, disjunctive, or NOT_EQUAL operators.
 *
 * Array operators: ARRAY_CONTAINS, ARRAY_CONTAINS_ANY
 * Disjunctive operators: IN, ARRAY_CONTAINS_ANY, NOT_IN
 */
function conflictingOps(op: Operator): Operator[] {
  switch (op) {
    case Operator.NOT_EQUAL:
      return [Operator.NOT_EQUAL, Operator.NOT_IN];
    case Operator.ARRAY_CONTAINS:
      return [
        Operator.ARRAY_CONTAINS,
        Operator.ARRAY_CONTAINS_ANY,
        Operator.NOT_IN
      ];
    case Operator.IN:
      return [Operator.ARRAY_CONTAINS_ANY, Operator.IN, Operator.NOT_IN];
    case Operator.ARRAY_CONTAINS_ANY:
      return [
        Operator.ARRAY_CONTAINS,
        Operator.ARRAY_CONTAINS_ANY,
        Operator.IN,
        Operator.NOT_IN
      ];
    case Operator.NOT_IN:
      return [
        Operator.ARRAY_CONTAINS,
        Operator.ARRAY_CONTAINS_ANY,
        Operator.IN,
        Operator.NOT_IN,
        Operator.NOT_EQUAL
      ];
    default:
      return [];
  }
}

function validateNewFilter(query: InternalQuery, filter: Filter): void {
  debugAssert(filter instanceof FieldFilter, 'Only FieldFilters are supported');

  if (filter.isInequality()) {
    const existingField = getInequalityFilterField(query);
    if (existingField !== null && !existingField.isEqual(filter.field)) {
      throw new FirestoreError(
        Code.INVALID_ARGUMENT,
        'Invalid query. All where filters with an inequality' +
          ' (<, <=, >, or >=) must be on the same field. But you have' +
          ` inequality filters on '${existingField.toString()}'` +
          ` and '${filter.field.toString()}'`
      );
    }

    const firstOrderByField = getFirstOrderByField(query);
    if (firstOrderByField !== null) {
      validateOrderByAndInequalityMatch(query, filter.field, firstOrderByField);
    }
  }

  const conflictingOp = findFilterOperator(query, conflictingOps(filter.op));
  if (conflictingOp !== null) {
    // Special case when it's a duplicate op to give a slightly clearer error message.
    if (conflictingOp === filter.op) {
      throw new FirestoreError(
        Code.INVALID_ARGUMENT,
        'Invalid query. You cannot use more than one ' +
          `'${filter.op.toString()}' filter.`
      );
    } else {
      throw new FirestoreError(
        Code.INVALID_ARGUMENT,
        `Invalid query. You cannot use '${filter.op.toString()}' filters ` +
          `with '${conflictingOp.toString()}' filters.`
      );
    }
  }
}

function validateNewOrderBy(query: InternalQuery, orderBy: OrderBy): void {
  if (getFirstOrderByField(query) === null) {
    // This is the first order by. It must match any inequality.
    const inequalityField = getInequalityFilterField(query);
    if (inequalityField !== null) {
      validateOrderByAndInequalityMatch(query, inequalityField, orderBy.field);
    }
  }
}

function validateOrderByAndInequalityMatch(
  baseQuery: InternalQuery,
  inequality: FieldPath,
  orderBy: FieldPath
): void {
  if (!orderBy.isEqual(inequality)) {
    throw new FirestoreError(
      Code.INVALID_ARGUMENT,
      `Invalid query. You have a where filter with an inequality ` +
        `(<, <=, >, or >=) on field '${inequality.toString()}' ` +
        `and so you must also use '${inequality.toString()}' ` +
        `as your first orderBy(), but your first orderBy() ` +
        `is on field '${orderBy.toString()}' instead.`
    );
  }
}

export function validateHasExplicitOrderByForLimitToLast(
  query: InternalQuery
): void {
  if (hasLimitToLast(query) && query.explicitOrderBy.length === 0) {
    throw new FirestoreError(
      Code.UNIMPLEMENTED,
      'limitToLast() queries require specifying at least one orderBy() clause'
    );
  }
}

export class Query<T = DocumentData> implements PublicQuery<T> {
  constructor(
    public _query: InternalQuery,
    readonly firestore: Firestore,
    protected readonly _converter: FirestoreDataConverter<T> | null
  ) {}

  where(
    field: string | ExternalFieldPath,
    opStr: WhereFilterOp,
    value: unknown
  ): PublicQuery<T> {
    validateExactNumberOfArgs('Query.where', arguments, 3);
    validateDefined('Query.where', 3, value);

    // Enumerated from the WhereFilterOp type in index.d.ts.
    const whereFilterOpEnums = [
      Operator.LESS_THAN,
      Operator.LESS_THAN_OR_EQUAL,
      Operator.EQUAL,
      Operator.NOT_EQUAL,
      Operator.GREATER_THAN_OR_EQUAL,
      Operator.GREATER_THAN,
      Operator.ARRAY_CONTAINS,
      Operator.IN,
      Operator.ARRAY_CONTAINS_ANY,
      Operator.NOT_IN
    ];
    const op = validateStringEnum('Query.where', whereFilterOpEnums, 2, opStr);

    const fieldPath = fieldPathFromArgument('Query.where', field);
    const filter = newQueryFilter(
      this._query,
      'Query.where',
      this.firestore._dataReader,
      this.firestore._databaseId,
      fieldPath,
      op,
      value
    );
    return new Query(
      queryWithAddedFilter(this._query, filter),
      this.firestore,
      this._converter
    );
  }

  orderBy(
    field: string | ExternalFieldPath,
    directionStr?: OrderByDirection
  ): PublicQuery<T> {
    validateBetweenNumberOfArgs('Query.orderBy', arguments, 1, 2);
    validateOptionalArgType(
      'Query.orderBy',
      'non-empty string',
      2,
      directionStr
    );
    let direction: Direction;
    if (directionStr === undefined || directionStr === 'asc') {
      direction = Direction.ASCENDING;
    } else if (directionStr === 'desc') {
      direction = Direction.DESCENDING;
    } else {
      throw new FirestoreError(
        Code.INVALID_ARGUMENT,
        `Function Query.orderBy() has unknown direction '${directionStr}', ` +
          `expected 'asc' or 'desc'.`
      );
    }
    const fieldPath = fieldPathFromArgument('Query.orderBy', field);
    const orderBy = newQueryOrderBy(this._query, fieldPath, direction);
    return new Query(
      queryWithAddedOrderBy(this._query, orderBy),
      this.firestore,
      this._converter
    );
  }

  limit(n: number): PublicQuery<T> {
    validateExactNumberOfArgs('Query.limit', arguments, 1);
    validateArgType('Query.limit', 'number', 1, n);
    validatePositiveNumber('Query.limit', 1, n);
    return new Query(
      queryWithLimit(this._query, n, LimitType.First),
      this.firestore,
      this._converter
    );
  }

  limitToLast(n: number): PublicQuery<T> {
    validateExactNumberOfArgs('Query.limitToLast', arguments, 1);
    validateArgType('Query.limitToLast', 'number', 1, n);
    validatePositiveNumber('Query.limitToLast', 1, n);
    return new Query(
      queryWithLimit(this._query, n, LimitType.Last),
      this.firestore,
      this._converter
    );
  }

  startAt(
    docOrField: unknown | PublicDocumentSnapshot<unknown>,
    ...fields: unknown[]
  ): PublicQuery<T> {
    validateAtLeastNumberOfArgs('Query.startAt', arguments, 1);
    const bound = this.boundFromDocOrFields(
      'Query.startAt',
      docOrField,
      fields,
      /*before=*/ true
    );
    return new Query(
      queryWithStartAt(this._query, bound),
      this.firestore,
      this._converter
    );
  }

  startAfter(
    docOrField: unknown | PublicDocumentSnapshot<unknown>,
    ...fields: unknown[]
  ): PublicQuery<T> {
    validateAtLeastNumberOfArgs('Query.startAfter', arguments, 1);
    const bound = this.boundFromDocOrFields(
      'Query.startAfter',
      docOrField,
      fields,
      /*before=*/ false
    );
    return new Query(
      queryWithStartAt(this._query, bound),
      this.firestore,
      this._converter
    );
  }

  endBefore(
    docOrField: unknown | PublicDocumentSnapshot<unknown>,
    ...fields: unknown[]
  ): PublicQuery<T> {
    validateAtLeastNumberOfArgs('Query.endBefore', arguments, 1);
    const bound = this.boundFromDocOrFields(
      'Query.endBefore',
      docOrField,
      fields,
      /*before=*/ true
    );
    return new Query(
      queryWithEndAt(this._query, bound),
      this.firestore,
      this._converter
    );
  }

  endAt(
    docOrField: unknown | PublicDocumentSnapshot<unknown>,
    ...fields: unknown[]
  ): PublicQuery<T> {
    validateAtLeastNumberOfArgs('Query.endAt', arguments, 1);
    const bound = this.boundFromDocOrFields(
      'Query.endAt',
      docOrField,
      fields,
      /*before=*/ false
    );
    return new Query(
      queryWithEndAt(this._query, bound),
      this.firestore,
      this._converter
    );
  }

  isEqual(other: PublicQuery<T>): boolean {
    if (!(other instanceof Query)) {
      throw invalidClassError('isEqual', 'Query', 1, other);
    }
    return (
      this.firestore === other.firestore &&
      queryEquals(this._query, other._query) &&
      this._converter === other._converter
    );
  }

  withConverter<U>(converter: FirestoreDataConverter<U>): PublicQuery<U> {
    return new Query<U>(this._query, this.firestore, converter);
  }

  /** Helper function to create a bound from a document or fields */
  private boundFromDocOrFields(
    methodName: string,
    docOrField: unknown | PublicDocumentSnapshot<T>,
    fields: unknown[],
    before: boolean
  ): Bound {
    validateDefined(methodName, 1, docOrField);
    if (docOrField instanceof DocumentSnapshot) {
      validateExactNumberOfArgs(methodName, [docOrField, ...fields], 1);
      return newQueryBoundFromDocument(
        this._query,
        this.firestore._databaseId,
        methodName,
        docOrField._document,
        before
      );
    } else {
      const allFields = [docOrField].concat(fields);
      return newQueryBoundFromFields(
        this._query,
        this.firestore._databaseId,
        this.firestore._dataReader,
        methodName,
        allFields,
        before
      );
    }
  }

  onSnapshot(observer: PartialObserver<PublicQuerySnapshot<T>>): Unsubscribe;
  onSnapshot(
    options: SnapshotListenOptions,
    observer: PartialObserver<PublicQuerySnapshot<T>>
  ): Unsubscribe;
  onSnapshot(
    onNext: NextFn<PublicQuerySnapshot<T>>,
    onError?: ErrorFn,
    onCompletion?: CompleteFn
  ): Unsubscribe;
  onSnapshot(
    options: SnapshotListenOptions,
    onNext: NextFn<PublicQuerySnapshot<T>>,
    onError?: ErrorFn,
    onCompletion?: CompleteFn
  ): Unsubscribe;

  onSnapshot(...args: unknown[]): Unsubscribe {
    validateBetweenNumberOfArgs('Query.onSnapshot', arguments, 1, 4);
    let options: ListenOptions = {};
    let currArg = 0;
    if (
      typeof args[currArg] === 'object' &&
      !isPartialObserver(args[currArg])
    ) {
      options = args[currArg] as SnapshotListenOptions;
      validateOptionNames('Query.onSnapshot', options, [
        'includeMetadataChanges'
      ]);
      validateNamedOptionalType(
        'Query.onSnapshot',
        'boolean',
        'includeMetadataChanges',
        options.includeMetadataChanges
      );
      currArg++;
    }

    if (isPartialObserver(args[currArg])) {
      const userObserver = args[currArg] as PartialObserver<
        PublicQuerySnapshot<T>
      >;
      args[currArg] = userObserver.next?.bind(userObserver);
      args[currArg + 1] = userObserver.error?.bind(userObserver);
      args[currArg + 2] = userObserver.complete?.bind(userObserver);
    } else {
      validateArgType('Query.onSnapshot', 'function', currArg, args[currArg]);
      validateOptionalArgType(
        'Query.onSnapshot',
        'function',
        currArg + 1,
        args[currArg + 1]
      );
      validateOptionalArgType(
        'Query.onSnapshot',
        'function',
        currArg + 2,
        args[currArg + 2]
      );
    }

    const observer: PartialObserver<ViewSnapshot> = {
      next: snapshot => {
        if (args[currArg]) {
          (args[currArg] as NextFn<PublicQuerySnapshot<T>>)(
            new QuerySnapshot(
              this.firestore,
              this._query,
              snapshot,
              this._converter
            )
          );
        }
      },
      error: args[currArg + 1] as ErrorFn,
      complete: args[currArg + 2] as CompleteFn
    };

    validateHasExplicitOrderByForLimitToLast(this._query);
    const firestoreClient = this.firestore.ensureClientConfigured();
    return firestoreClient.listen(this._query, options, observer);
  }

  get(options?: GetOptions): Promise<PublicQuerySnapshot<T>> {
    validateBetweenNumberOfArgs('Query.get', arguments, 0, 1);
    validateGetOptions('Query.get', options);
    validateHasExplicitOrderByForLimitToLast(this._query);

    const firestoreClient = this.firestore.ensureClientConfigured();
    return (options && options.source === 'cache'
      ? firestoreClient.getDocumentsFromLocalCache(this._query)
      : firestoreClient.getDocumentsViaSnapshotListener(this._query, options)
    ).then(
      snap =>
        new QuerySnapshot(this.firestore, this._query, snap, this._converter)
    );
  }
}

export class QuerySnapshot<T = DocumentData> implements PublicQuerySnapshot<T> {
  private _cachedChanges: Array<PublicDocumentChange<T>> | null = null;
  private _cachedChangesIncludeMetadataChanges: boolean | null = null;

  readonly metadata: PublicSnapshotMetadata;

  constructor(
    private readonly _firestore: Firestore,
    private readonly _originalQuery: InternalQuery,
    private readonly _snapshot: ViewSnapshot,
    private readonly _converter: FirestoreDataConverter<T> | null
  ) {
    this.metadata = new SnapshotMetadata(
      _snapshot.hasPendingWrites,
      _snapshot.fromCache
    );
  }

  get docs(): Array<PublicQueryDocumentSnapshot<T>> {
    const result: Array<PublicQueryDocumentSnapshot<T>> = [];
    this.forEach(doc => result.push(doc));
    return result;
  }

  get empty(): boolean {
    return this._snapshot.docs.isEmpty();
  }

  get size(): number {
    return this._snapshot.docs.size;
  }

  forEach(
    callback: (result: PublicQueryDocumentSnapshot<T>) => void,
    thisArg?: unknown
  ): void {
    validateBetweenNumberOfArgs('QuerySnapshot.forEach', arguments, 1, 2);
    validateArgType('QuerySnapshot.forEach', 'function', 1, callback);
    this._snapshot.docs.forEach(doc => {
      callback.call(
        thisArg,
        this.convertToDocumentImpl(
          doc,
          this.metadata.fromCache,
          this._snapshot.mutatedKeys.has(doc.key)
        )
      );
    });
  }

  get query(): PublicQuery<T> {
    return new Query(this._originalQuery, this._firestore, this._converter);
  }

  docChanges(options?: SnapshotListenOptions): Array<PublicDocumentChange<T>> {
    if (options) {
      validateOptionNames('QuerySnapshot.docChanges', options, [
        'includeMetadataChanges'
      ]);
      validateNamedOptionalType(
        'QuerySnapshot.docChanges',
        'boolean',
        'includeMetadataChanges',
        options.includeMetadataChanges
      );
    }

    const includeMetadataChanges = !!(
      options && options.includeMetadataChanges
    );

    if (includeMetadataChanges && this._snapshot.excludesMetadataChanges) {
      throw new FirestoreError(
        Code.INVALID_ARGUMENT,
        'To include metadata changes with your document changes, you must ' +
          'also pass { includeMetadataChanges:true } to onSnapshot().'
      );
    }

    if (
      !this._cachedChanges ||
      this._cachedChangesIncludeMetadataChanges !== includeMetadataChanges
    ) {
      this._cachedChanges = changesFromSnapshot<QueryDocumentSnapshot<T>>(
        this._snapshot,
        includeMetadataChanges,
        this.convertToDocumentImpl.bind(this)
      );
      this._cachedChangesIncludeMetadataChanges = includeMetadataChanges;
    }

    return this._cachedChanges;
  }

  /** Check the equality. The call can be very expensive. */
  isEqual(other: PublicQuerySnapshot<T>): boolean {
    if (!(other instanceof QuerySnapshot)) {
      throw invalidClassError('isEqual', 'QuerySnapshot', 1, other);
    }

    return (
      this._firestore === other._firestore &&
      queryEquals(this._originalQuery, other._originalQuery) &&
      this._snapshot.isEqual(other._snapshot) &&
      this._converter === other._converter
    );
  }

  private convertToDocumentImpl(
    doc: Document,
    fromCache: boolean,
    hasPendingWrites: boolean
  ): QueryDocumentSnapshot<T> {
    return new QueryDocumentSnapshot(
      this._firestore,
      doc.key,
      doc,
      fromCache,
      hasPendingWrites,
      this._converter
    );
  }
}

export class CollectionReference<T = DocumentData>
  extends Query<T>
  implements PublicCollectionReference<T> {
  constructor(
    readonly _path: ResourcePath,
    firestore: Firestore,
    _converter: FirestoreDataConverter<T> | null
  ) {
    super(newQueryForPath(_path), firestore, _converter);
    if (_path.length % 2 !== 1) {
      throw new FirestoreError(
        Code.INVALID_ARGUMENT,
        'Invalid collection reference. Collection ' +
          'references must have an odd number of segments, but ' +
          `${_path.canonicalString()} has ${_path.length}`
      );
    }
  }

  get id(): string {
    return this._query.path.lastSegment();
  }

  get parent(): PublicDocumentReference<DocumentData> | null {
    const parentPath = this._query.path.popLast();
    if (parentPath.isEmpty()) {
      return null;
    } else {
      return new DocumentReference<DocumentData>(
        new DocumentKey(parentPath),
        this.firestore,
        /* converter= */ null
      );
    }
  }

  get path(): string {
    return this._query.path.canonicalString();
  }

  doc(pathString?: string): PublicDocumentReference<T> {
    validateBetweenNumberOfArgs('CollectionReference.doc', arguments, 0, 1);
    // We allow omission of 'pathString' but explicitly prohibit passing in both
    // 'undefined' and 'null'.
    if (arguments.length === 0) {
      pathString = AutoId.newId();
    }
    validateArgType(
      'CollectionReference.doc',
      'non-empty string',
      1,
      pathString
    );
    const path = ResourcePath.fromString(pathString!);
    return DocumentReference.forPath<T>(
      this._query.path.child(path),
      this.firestore,
      this._converter
    );
  }

  add(value: T): Promise<PublicDocumentReference<T>> {
    validateExactNumberOfArgs('CollectionReference.add', arguments, 1);
    const convertedValue = this._converter
      ? this._converter.toFirestore(value)
      : value;
    validateArgType('CollectionReference.add', 'object', 1, convertedValue);

    const docRef = this.doc();

    // Call set() with the converted value directly to avoid calling toFirestore() a second time.
    return new DocumentReference(
      (docRef as DocumentReference<T>)._key,
      this.firestore,
      null
    )
      .set(convertedValue)
      .then(() => docRef);
  }

  withConverter<U>(
    converter: FirestoreDataConverter<U>
  ): PublicCollectionReference<U> {
    return new CollectionReference<U>(this._path, this.firestore, converter);
  }
}

function validateSetOptions(
  methodName: string,
  options: SetOptions | undefined
): SetOptions {
  if (options === undefined) {
    return {
      merge: false
    };
  }

  validateOptionNames(methodName, options, ['merge', 'mergeFields']);
  validateNamedOptionalType(methodName, 'boolean', 'merge', options.merge);
  validateOptionalArrayElements(
    methodName,
    'mergeFields',
    'a string or a FieldPath',
    options.mergeFields,
    element =>
      typeof element === 'string' || element instanceof ExternalFieldPath
  );

  if (options.mergeFields !== undefined && options.merge !== undefined) {
    throw new FirestoreError(
      Code.INVALID_ARGUMENT,
      `Invalid options passed to function ${methodName}(): You cannot specify both "merge" ` +
        `and "mergeFields".`
    );
  }

  return options;
}

function validateSnapshotOptions(
  methodName: string,
  options: PublicSnapshotOptions | undefined
): PublicSnapshotOptions {
  if (options === undefined) {
    return {};
  }

  validateOptionNames(methodName, options, ['serverTimestamps']);
  validateNamedOptionalPropertyEquals(
    methodName,
    'options',
    'serverTimestamps',
    options.serverTimestamps,
    ['estimate', 'previous', 'none']
  );
  return options;
}

function validateGetOptions(
  methodName: string,
  options: GetOptions | undefined
): void {
  validateOptionalArgType(methodName, 'object', 1, options);
  if (options) {
    validateOptionNames(methodName, options, ['source']);
    validateNamedOptionalPropertyEquals(
      methodName,
      'options',
      'source',
      options.source,
      ['default', 'server', 'cache']
    );
  }
}

function validateReference<T>(
  methodName: string,
  documentRef: PublicDocumentReference<T>,
  firestore: Firestore
): _DocumentKeyReference<T> {
  if (!(documentRef instanceof _DocumentKeyReference)) {
    throw invalidClassError(methodName, 'DocumentReference', 1, documentRef);
  } else if (documentRef.firestore !== firestore) {
    throw new FirestoreError(
      Code.INVALID_ARGUMENT,
      'Provided document reference is from a different Firestore instance.'
    );
  } else {
    return documentRef;
  }
}

/**
 * Calculates the array of DocumentChanges for a given ViewSnapshot.
 *
 * Exported for testing.
 *
 * @param snapshot The ViewSnapshot that represents the expected state.
 * @param includeMetadataChanges Whether to include metadata changes.
 * @param converter A factory function that returns a QueryDocumentSnapshot.
 * @return An object that matches the DocumentChange API.
 */
export function changesFromSnapshot<DocSnap>(
  snapshot: ViewSnapshot,
  includeMetadataChanges: boolean,
  converter: (
    doc: Document,
    fromCache: boolean,
    hasPendingWrite: boolean
  ) => DocSnap
): Array<{
  type: DocumentChangeType;
  doc: DocSnap;
  oldIndex: number;
  newIndex: number;
}> {
  if (snapshot.oldDocs.isEmpty()) {
    // Special case the first snapshot because index calculation is easy and
    // fast
    let lastDoc: Document;
    let index = 0;
    return snapshot.docChanges.map(change => {
      const doc = converter(
        change.doc,
        snapshot.fromCache,
        snapshot.mutatedKeys.has(change.doc.key)
      );
      debugAssert(
        change.type === ChangeType.Added,
        'Invalid event type for first snapshot'
      );
      debugAssert(
        !lastDoc || newQueryComparator(snapshot.query)(lastDoc, change.doc) < 0,
        'Got added events in wrong order'
      );
      lastDoc = change.doc;
      return {
        type: 'added' as DocumentChangeType,
        doc,
        oldIndex: -1,
        newIndex: index++
      };
    });
  } else {
    // A DocumentSet that is updated incrementally as changes are applied to use
    // to lookup the index of a document.
    let indexTracker = snapshot.oldDocs;
    return snapshot.docChanges
      .filter(
        change => includeMetadataChanges || change.type !== ChangeType.Metadata
      )
      .map(change => {
        const doc = converter(
          change.doc,
          snapshot.fromCache,
          snapshot.mutatedKeys.has(change.doc.key)
        );
        let oldIndex = -1;
        let newIndex = -1;
        if (change.type !== ChangeType.Added) {
          oldIndex = indexTracker.indexOf(change.doc.key);
          debugAssert(oldIndex >= 0, 'Index for document not found');
          indexTracker = indexTracker.delete(change.doc.key);
        }
        if (change.type !== ChangeType.Removed) {
          indexTracker = indexTracker.add(change.doc);
          newIndex = indexTracker.indexOf(change.doc.key);
        }
        return { type: resultChangeType(change.type), doc, oldIndex, newIndex };
      });
  }
}

function resultChangeType(type: ChangeType): DocumentChangeType {
  switch (type) {
    case ChangeType.Added:
      return 'added';
    case ChangeType.Modified:
    case ChangeType.Metadata:
      return 'modified';
    case ChangeType.Removed:
      return 'removed';
    default:
      return fail('Unknown change type: ' + type);
  }
}

/**
 * Converts custom model object of type T into DocumentData by applying the
 * converter if it exists.
 *
 * This function is used when converting user objects to DocumentData
 * because we want to provide the user with a more specific error message if
 * their set() or fails due to invalid data originating from a toFirestore()
 * call.
 */
export function applyFirestoreDataConverter<T>(
  converter: UntypedFirestoreDataConverter<T> | null,
  value: T,
  options?: SetOptions
): DocumentData {
  let convertedValue;
  if (converter) {
    if (options && (options.merge || options.mergeFields)) {
      // Cast to `any` in order to satisfy the union type constraint on
      // toFirestore().
      // eslint-disable-next-line @typescript-eslint/no-explicit-any
      convertedValue = (converter as any).toFirestore(value, options);
    } else {
      convertedValue = converter.toFirestore(value);
    }
  } else {
    convertedValue = value as DocumentData;
  }
  return convertedValue;
}

function contains(obj: object, key: string): obj is { key: unknown } {
  return Object.prototype.hasOwnProperty.call(obj, key);
}<|MERGE_RESOLUTION|>--- conflicted
+++ resolved
@@ -146,14 +146,11 @@
 import { UserDataWriter } from './user_data_writer';
 import { FirebaseAuthInternalName } from '@firebase/auth-interop-types';
 import { Provider } from '@firebase/component';
-<<<<<<< HEAD
-import { LoadBundleTask } from './bundle';
-=======
 import {
   indexedDbClearPersistence,
   indexedDbStoragePrefix
 } from '../local/indexeddb_persistence';
->>>>>>> b6a9bf0a
+import { LoadBundleTask } from './bundle';
 
 // settings() defaults:
 const DEFAULT_HOST = 'firestore.googleapis.com';
