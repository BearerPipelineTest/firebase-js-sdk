--- conflicted
+++ resolved
@@ -80,7 +80,6 @@
   uid: string;
 }
 
-<<<<<<< HEAD
 export interface MultiFactorUser {
   enrolledFactors: MultiFactorInfo[];
   enroll(
@@ -91,11 +90,9 @@
   unenroll(option: MultiFactorInfo | string): Promise<void>;
 }
 
-export interface ActionCodeInfo {
-=======
+
 export class ActionCodeInfo {
   private constructor();
->>>>>>> 4ecd58ec
   data: {
     email?: string | null;
     fromEmail?: string | null;
@@ -107,6 +104,8 @@
     PASSWORD_RESET: Operation;
     RECOVER_EMAIL: Operation;
     EMAIL_SIGNIN: Operation;
+    REVERT_SECOND_FACTOR_ADDITION: Operation;
+    VERIFY_AND_CHANGE_EMAIL: Operation;
     VERIFY_EMAIL: Operation;
   };
 }
@@ -180,16 +179,13 @@
 
 export interface AuthError extends Error {
   credential?: AuthCredential;
-<<<<<<< HEAD
-}
-
-export interface MultiFactorError extends AuthError {
-  resolver: MultiFactorResolver;
-=======
   email?: string;
   phoneNumber?: string;
   tenantId?: string;
->>>>>>> 4ecd58ec
+}
+
+export interface MultiFactorError extends AuthError {
+  resolver: MultiFactorResolver;
 }
 
 export class FacebookAuthProvider extends FacebookAuthProvider_Instance {
